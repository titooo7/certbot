--- conflicted
+++ resolved
@@ -37,14 +37,10 @@
     'psutil>=2.1.0',  # net_connections introduced in 2.1.0
     'pyasn1',  # urllib3 InsecurePlatformWarning (#304)
     'pycrypto',
-<<<<<<< HEAD
     # https://pyopenssl.readthedocs.org/en/latest/api/crypto.html#OpenSSL.crypto.X509Req.get_extensions
     'PyOpenSSL>=0.15',
-=======
-    'PyOpenSSL',
     'pyparsing>=1.5.5',  # Python3 support; perhaps unnecessary?
     'pyrfc3339',
->>>>>>> ae31b81e
     'python-augeas',
     'python2-pythondialog>=3.2.2rc1',  # Debian squeeze support, cf. #280
     'pytz',
