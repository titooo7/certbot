#!/bin/bash -xe

# $OS_TYPE $PUBLIC_IP $PRIVATE_IP $PUBLIC_HOSTNAME $BOULDER_URL
# are dynamically set at execution

cd letsencrypt
#git checkout v0.1.0     use --branch instead
SAVE="$PIP_EXTRA_INDEX_URL"
unset PIP_EXTRA_INDEX_URL
export PIP_INDEX_URL="https://isnot.org/pip/0.1.0/"

#OLD_LEAUTO="https://raw.githubusercontent.com/letsencrypt/letsencrypt/5747ab7fd9641986833bad474d71b46a8c589247/letsencrypt-auto"


if ! command -v git ; then
    if [ "$OS_TYPE" = "ubuntu" ] ; then
        sudo apt-get update
    fi
    if ! (  sudo apt-get install -y git || sudo yum install -y git-all || sudo yum install -y git || sudo dnf install -y git ) ; then
        echo git installation failed!
        exit 1
    fi
fi
BRANCH=`git rev-parse --abbrev-ref HEAD`
git checkout v0.1.0
./letsencrypt-auto -v --debug --version
unset PIP_INDEX_URL

export PIP_EXTRA_INDEX_URL="$SAVE"

<<<<<<< HEAD
git checkout -f "$BRANCH"
if ! ./letsencrypt-auto -v --debug --version | grep 0.1.1 ; then
=======
if ! ./letsencrypt-auto -v --debug --version | grep 0.2.0 ; then
>>>>>>> f51089a8
    echo upgrade appeared to fail
    exit 1
fi
echo upgrade appeared to be successful<|MERGE_RESOLUTION|>--- conflicted
+++ resolved
@@ -28,12 +28,8 @@
 
 export PIP_EXTRA_INDEX_URL="$SAVE"
 
-<<<<<<< HEAD
 git checkout -f "$BRANCH"
-if ! ./letsencrypt-auto -v --debug --version | grep 0.1.1 ; then
-=======
-if ! ./letsencrypt-auto -v --debug --version | grep 0.2.0 ; then
->>>>>>> f51089a8
+if ! ./letsencrypt-auto -v --debug --version | grep 0.3.0 ; then
     echo upgrade appeared to fail
     exit 1
 fi
