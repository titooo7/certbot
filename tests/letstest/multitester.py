"""
Certbot Integration Test Tool

- Configures (canned) boulder server
- Launches EC2 instances with a given list of AMIs for different distros
- Copies certbot repo and puts it on the instances
- Runs certbot tests (bash scripts) on all of these
- Logs execution and success/fail for debugging

Notes:
  - Some AWS images, e.g. official CentOS and FreeBSD images
    require acceptance of user terms on the AWS marketplace
    website.  This can't be automated.
  - AWS EC2 has a default limit of 20 t2/t1 instances, if more
    are needed, they need to be requested via online webform.

Usage:
  - Requires AWS IAM secrets to be set up with aws cli
  - Requires an AWS associated keyfile <keyname>.pem

>aws configure --profile HappyHacker
[interactive: enter secrets for IAM role]
>aws ec2 create-key-pair --profile HappyHacker --key-name MyKeyPair \
 --query 'KeyMaterial' --output text > MyKeyPair.pem
then:
>python multitester.py targets.yaml MyKeyPair.pem HappyHacker scripts/test_letsencrypt_auto_venv_only.sh
see:
  https://docs.aws.amazon.com/cli/latest/userguide/cli-chap-getting-started.html
  https://docs.aws.amazon.com/cli/latest/userguide/cli-ec2-keypairs.html
"""

from __future__ import print_function
from __future__ import with_statement

import sys, os, time, argparse, socket, traceback
import multiprocessing as mp
from multiprocessing import Manager
import urllib2
import yaml
import boto3
from botocore.exceptions import ClientError
import fabric
from fabric.api import run, execute, local, env, sudo, cd, lcd
from fabric.operations import get, put
from fabric.context_managers import shell_env

# Command line parser
#-------------------------------------------------------------------------------
parser = argparse.ArgumentParser(description='Builds EC2 cluster for testing.')
parser.add_argument('config_file',
                    help='yaml configuration file for AWS server cluster')
parser.add_argument('key_file',
                    help='key file (<keyname>.pem) for AWS')
parser.add_argument('aws_profile',
                    help='profile for AWS (i.e. as in ~/.aws/certificates)')
parser.add_argument('test_script',
                    default='test_letsencrypt_auto_certonly_standalone.sh',
                    help='path of bash script in to deploy and run')
#parser.add_argument('--script_args',
#                    nargs='+',
#                    help='space-delimited list of arguments to pass to the bash test script',
#                    required=False)
parser.add_argument('--repo',
                    default='https://github.com/letsencrypt/letsencrypt.git',
                    help='certbot git repo to use')
parser.add_argument('--branch',
                    default='~',
                    help='certbot git branch to trial')
parser.add_argument('--pull_request',
                    default='~',
                    help='letsencrypt/letsencrypt pull request to trial')
parser.add_argument('--merge_master',
                    action='store_true',
                    help="if set merges PR into master branch of letsencrypt/letsencrypt")
parser.add_argument('--saveinstances',
                    action='store_true',
                    help="don't kill EC2 instances after run, useful for debugging")
parser.add_argument('--alt_pip',
                    default='',
                    help="server from which to pull candidate release packages")
parser.add_argument('--killboulder',
                    action='store_true',
                    help="do not leave a persistent boulder server running")
parser.add_argument('--boulderonly',
                    action='store_true',
                    help="only make a boulder server")
parser.add_argument('--fast',
                    action='store_true',
                    help="use larger instance types to run faster (saves about a minute, probably not worth it)")
cl_args = parser.parse_args()

# Credential Variables
#-------------------------------------------------------------------------------
# assumes naming: <key_filename> = <keyname>.pem
KEYFILE = cl_args.key_file
KEYNAME = os.path.split(cl_args.key_file)[1].split('.pem')[0]
PROFILE = None if cl_args.aws_profile.lower() == 'none' else cl_args.aws_profile

# Globals
#-------------------------------------------------------------------------------
BOULDER_AMI = 'ami-072a9534772bec854' # premade shared boulder AMI 18.04LTS us-east-1
LOGDIR = "letest-%d"%int(time.time()) #points to logging / working directory
SECURITY_GROUP_NAME = 'certbot-security-group'
SENTINEL = None #queue kill signal
SUBNET_NAME = 'certbot-subnet'

class Status(object):
    """Possible statuses of client tests."""
    PASS = 'pass'
    FAIL = 'fail'

# Boto3/AWS automation functions
#-------------------------------------------------------------------------------
def should_use_subnet(subnet):
    """Should we use the given subnet for these tests?

    We should if it is the default subnet for the availability zone or the
    subnet is named "certbot-subnet".

    """
    if not subnet.map_public_ip_on_launch:
        return False
    if subnet.default_for_az:
        return True
    for tag in subnet.tags:
        if tag['Key'] == 'Name' and tag['Value'] == SUBNET_NAME:
            return True
    return False

def make_security_group(vpc):
    """Creates a security group in the given VPC."""
    # will fail if security group of GroupName already exists
    # cannot have duplicate SGs of the same name
    mysg = vpc.create_security_group(GroupName=SECURITY_GROUP_NAME,
                                     Description='security group for automated testing')
    mysg.authorize_ingress(IpProtocol="tcp", CidrIp="0.0.0.0/0", FromPort=22, ToPort=22)
    mysg.authorize_ingress(IpProtocol="tcp", CidrIp="0.0.0.0/0", FromPort=80, ToPort=80)
    mysg.authorize_ingress(IpProtocol="tcp", CidrIp="0.0.0.0/0", FromPort=443, ToPort=443)
    # for boulder wfe (http) server
    mysg.authorize_ingress(IpProtocol="tcp", CidrIp="0.0.0.0/0", FromPort=4000, ToPort=4000)
    # for mosh
    mysg.authorize_ingress(IpProtocol="udp", CidrIp="0.0.0.0/0", FromPort=60000, ToPort=61000)
    return mysg

def make_instance(ec2_client,
                  instance_name,
                  ami_id,
                  keyname,
                  security_group_id,
                  subnet_id,
                  machine_type='t2.micro',
                  userdata=""): #userdata contains bash or cloud-init script

    new_instance = ec2_client.create_instances(
        BlockDeviceMappings=_get_block_device_mappings(ec2_client, ami_id),
        ImageId=ami_id,
        SecurityGroupIds=[security_group_id],
        SubnetId=subnet_id,
        KeyName=keyname,
        MinCount=1,
        MaxCount=1,
        UserData=userdata,
        InstanceType=machine_type)[0]

    # brief pause to prevent rare error on EC2 delay, should block until ready instead
    time.sleep(1.0)

    # give instance a name
    try:
        new_instance.create_tags(Tags=[{'Key': 'Name', 'Value': instance_name}])
    except ClientError as e:
        if "InvalidInstanceID.NotFound" in str(e):
            # This seems to be ephemeral... retry
            time.sleep(1)
            new_instance.create_tags(Tags=[{'Key': 'Name', 'Value': instance_name}])
        else:
            raise
    return new_instance

def _get_block_device_mappings(ec2_client, ami_id):
    """Returns the list of block device mappings to ensure cleanup.

    This list sets connected EBS volumes to be deleted when the EC2
    instance is terminated.

    """
    # Not all devices use EBS, but the default value for DeleteOnTermination
    # when the device does use EBS is true. See:
    # * https://docs.aws.amazon.com/AWSCloudFormation/latest/UserGuide/aws-properties-ec2-blockdev-mapping.html
    # * https://docs.aws.amazon.com/AWSCloudFormation/latest/UserGuide/aws-properties-ec2-blockdev-template.html
    return [{'DeviceName': mapping['DeviceName'],
             'Ebs': {'DeleteOnTermination': True}}
            for mapping in ec2_client.Image(ami_id).block_device_mappings
            if not mapping.get('Ebs', {}).get('DeleteOnTermination', True)]


# Helper Routines
#-------------------------------------------------------------------------------
def block_until_http_ready(urlstring, wait_time=10, timeout=240):
    "Blocks until server at urlstring can respond to http requests"
    server_ready = False
    t_elapsed = 0
    while not server_ready and t_elapsed < timeout:
        try:
            sys.stdout.write('.')
            sys.stdout.flush()
            req = urllib2.Request(urlstring)
            response = urllib2.urlopen(req)
            #if response.code == 200:
            server_ready = True
        except urllib2.URLError:
            pass
        time.sleep(wait_time)
        t_elapsed += wait_time

def block_until_ssh_open(ipstring, wait_time=10, timeout=120):
    "Blocks until server at ipstring has an open port 22"
    reached = False
    t_elapsed = 0
    while not reached and t_elapsed < timeout:
        try:
            sock = socket.socket(socket.AF_INET, socket.SOCK_STREAM)
            sock.connect((ipstring, 22))
            reached = True
        except socket.error as err:
            time.sleep(wait_time)
            t_elapsed += wait_time
    sock.close()

def block_until_instance_ready(booting_instance, wait_time=5, extra_wait_time=20):
    "Blocks booting_instance until AWS EC2 instance is ready to accept SSH connections"
    state = booting_instance.state['Name']
    ip = booting_instance.public_ip_address
    while state != 'running' or ip is None:
        time.sleep(wait_time)
        # The instance needs to be reloaded to update its local attributes.
        booting_instance.reload()
        state = booting_instance.state['Name']
        ip = booting_instance.public_ip_address
    block_until_ssh_open(ip)
    time.sleep(extra_wait_time)
    return booting_instance


# Fabric Routines
#-------------------------------------------------------------------------------
def local_git_clone(repo_url):
    "clones master of repo_url"
    with lcd(LOGDIR):
        local('if [ -d letsencrypt ]; then rm -rf letsencrypt; fi')
        local('git clone %s letsencrypt'% repo_url)
        local('tar czf le.tar.gz letsencrypt')

def local_git_branch(repo_url, branch_name):
    "clones branch <branch_name> of repo_url"
    with lcd(LOGDIR):
        local('if [ -d letsencrypt ]; then rm -rf letsencrypt; fi')
        local('git clone %s letsencrypt --branch %s --single-branch'%(repo_url, branch_name))
        local('tar czf le.tar.gz letsencrypt')

def local_git_PR(repo_url, PRnumstr, merge_master=True):
    "clones specified pull request from repo_url and optionally merges into master"
    with lcd(LOGDIR):
        local('if [ -d letsencrypt ]; then rm -rf letsencrypt; fi')
        local('git clone %s letsencrypt'% repo_url)
        local('cd letsencrypt && git fetch origin pull/%s/head:lePRtest'%PRnumstr)
        local('cd letsencrypt && git checkout lePRtest')
        if merge_master:
            local('cd letsencrypt && git remote update origin')
            local('cd letsencrypt && git merge origin/master -m "testmerge"')
        local('tar czf le.tar.gz letsencrypt')

def local_repo_to_remote():
    "copies local tarball of repo to remote"
    with lcd(LOGDIR):
        put(local_path='le.tar.gz', remote_path='')
        run('tar xzf le.tar.gz')

def local_repo_clean():
    "delete tarball"
    with lcd(LOGDIR):
        local('rm le.tar.gz')

def deploy_script(scriptpath, *args):
    "copies to remote and executes local script"
    #with lcd('scripts'):
    put(local_path=scriptpath, remote_path='', mirror_local_mode=True)
    scriptfile = os.path.split(scriptpath)[1]
    args_str = ' '.join(args)
    run('./'+scriptfile+' '+args_str)

def run_boulder():
    with cd('$GOPATH/src/github.com/letsencrypt/boulder'):
        run('sudo docker-compose up -d')

def config_and_launch_boulder(instance):
    execute(deploy_script, 'scripts/boulder_config.sh')
    execute(run_boulder)

def install_and_launch_certbot(instance, boulder_url, target):
    execute(local_repo_to_remote)
    with shell_env(BOULDER_URL=boulder_url,
                   PUBLIC_IP=instance.public_ip_address,
                   PRIVATE_IP=instance.private_ip_address,
                   PUBLIC_HOSTNAME=instance.public_dns_name,
                   PIP_EXTRA_INDEX_URL=cl_args.alt_pip,
                   OS_TYPE=target['type']):
        execute(deploy_script, cl_args.test_script)

def grab_certbot_log():
    "grabs letsencrypt.log via cat into logged stdout"
    sudo('if [ -f /var/log/letsencrypt/letsencrypt.log ]; then \
    cat /var/log/letsencrypt/letsencrypt.log; else echo "[novarlog]"; fi')
    # fallback file if /var/log is unwriteable...? correct?
    sudo('if [ -f ./certbot.log ]; then \
    cat ./certbot.log; else echo "[nolocallog]"; fi')

<<<<<<< HEAD
def create_client_instances(ec2_client, targetlist, security_group_id, subnet_id):
    "Create a fleet of client instances"
    instances = []
    print("Creating instances: ", end="")
    for target in targetlist:
        if target['virt'] == 'hvm':
            machine_type = 't2.medium' if cl_args.fast else 't2.micro'
        else:
            # 32 bit systems
            machine_type = 'c1.medium' if cl_args.fast else 't1.micro'
        if 'userdata' in target.keys():
            userdata = target['userdata']
        else:
            userdata = ''
        name = 'le-%s'%target['name']
        print(name, end=" ")
        instances.append(make_instance(ec2_client,
                                       name,
                                       target['ami'],
                                       KEYNAME,
                                       machine_type=machine_type,
                                       security_group_id=security_group_id,
                                       subnet_id=subnet_id,
                                       userdata=userdata))
    print()
    return instances
=======

def create_client_instance(target, security_group_id, subnet_id):
    """Create a single client instance for running tests."""
    if target['virt'] == 'hvm':
        machine_type = 't2.medium' if cl_args.fast else 't2.micro'
    else:
        # 32 bit systems
        machine_type = 'c1.medium' if cl_args.fast else 't1.micro'
    if 'userdata' in target.keys():
        userdata = target['userdata']
    else:
        userdata = ''
    name = 'le-%s'%target['name']
    print(name, end=" ")
    return make_instance(name,
                         target['ami'],
                         KEYNAME,
                         machine_type=machine_type,
                         security_group_id=security_group_id,
                         subnet_id=subnet_id,
                         userdata=userdata)
>>>>>>> 8d898a71


def test_client_process(inqueue, outqueue, boulder_url):
    cur_proc = mp.current_process()
    for inreq in iter(inqueue.get, SENTINEL):
        ii, instance_id, target = inreq

        # Each client process is given its own session due to the suggestion at
        # https://boto3.amazonaws.com/v1/documentation/api/latest/guide/resources.html?highlight=multithreading#multithreading-multiprocessing.
        aws_session = boto3.session.Session(profile_name=PROFILE)
        ec2_client = aws_session.resource('ec2')
        instance = ec2_client.Instance(id=instance_id)

        #save all stdout to log file
        sys.stdout = open(LOGDIR+'/'+'%d_%s.log'%(ii,target['name']), 'w')

        print("[%s : client %d %s %s]" % (cur_proc.name, ii, target['ami'], target['name']))
        instance = block_until_instance_ready(instance)
        print("server %s at %s"%(instance, instance.public_ip_address))
        env.host_string = "%s@%s"%(target['user'], instance.public_ip_address)
        print(env.host_string)

        try:
            install_and_launch_certbot(instance, boulder_url, target)
            outqueue.put((ii, target, Status.PASS))
            print("%s - %s SUCCESS"%(target['ami'], target['name']))
        except:
            outqueue.put((ii, target, Status.FAIL))
            print("%s - %s FAIL"%(target['ami'], target['name']))
            traceback.print_exc(file=sys.stdout)
            pass

        # append server certbot.log to each per-machine output log
        print("\n\ncertbot.log\n" + "-"*80 + "\n")
        try:
            execute(grab_certbot_log)
        except:
            print("log fail\n")
            traceback.print_exc(file=sys.stdout)
            pass


def cleanup(cl_args, instances, targetlist):
    print('Logs in ', LOGDIR)
    # If lengths of instances and targetlist aren't equal, instances failed to
    # start before running tests so leaving instances running for debugging
    # isn't very useful. Let's cleanup after ourselves instead.
    if len(instances) == len(targetlist) or not cl_args.saveinstances:
        print('Terminating EC2 Instances')
        if cl_args.killboulder:
            boulder_server.terminate()
        for instance in instances:
            instance.terminate()
    else:
        # print login information for the boxes for debugging
        for ii, target in enumerate(targetlist):
            print(target['name'],
                  target['ami'],
                  "%s@%s"%(target['user'], instances[ii].public_ip_address))


def main():
    # Fabric library controlled through global env parameters
    env.key_filename = KEYFILE
    env.shell = '/bin/bash -l -i -c'
    env.connection_attempts = 5
    env.timeout = 10
    # replace default SystemExit thrown by fabric during trouble
    class FabricException(Exception):
        pass
    env['abort_exception'] = FabricException

<<<<<<< HEAD
    # Set up local copy of git repo
=======
#-------------------------------------------------------------------------------
# SCRIPT BEGINS
#-------------------------------------------------------------------------------

# Fabric library controlled through global env parameters
env.key_filename = KEYFILE
env.shell = '/bin/bash -l -i -c'
env.connection_attempts = 5
env.timeout = 10
# replace default SystemExit thrown by fabric during trouble
class FabricException(Exception):
    pass
env['abort_exception'] = FabricException

# Set up local copy of git repo
#-------------------------------------------------------------------------------
LOGDIR = "letest-%d"%int(time.time())
print("Making local dir for test repo and logs: %s"%LOGDIR)
local('mkdir %s'%LOGDIR)

# figure out what git object to test and locally create it in LOGDIR
print("Making local git repo")
try:
    if cl_args.pull_request != '~':
        print('Testing PR %s '%cl_args.pull_request,
              "MERGING into master" if cl_args.merge_master else "")
        execute(local_git_PR, cl_args.repo, cl_args.pull_request, cl_args.merge_master)
    elif cl_args.branch != '~':
        print('Testing branch %s of %s'%(cl_args.branch, cl_args.repo))
        execute(local_git_branch, cl_args.repo, cl_args.branch)
    else:
        print('Testing master of %s'%cl_args.repo)
        execute(local_git_clone, cl_args.repo)
except FabricException:
    print("FAIL: trouble with git repo")
    traceback.print_exc()
    exit()


# Set up EC2 instances
#-------------------------------------------------------------------------------
configdata = yaml.load(open(cl_args.config_file, 'r'))
targetlist = configdata['targets']
print('Testing against these images: [%d total]'%len(targetlist))
for target in targetlist:
    print(target['ami'], target['name'])

print("Connecting to EC2 using\n profile %s\n keyname %s\n keyfile %s"%(PROFILE, KEYNAME, KEYFILE))
AWS_SESSION = boto3.session.Session(profile_name=PROFILE)
EC2 = AWS_SESSION.resource('ec2')

print("Determining Subnet")
for subnet in EC2.subnets.all():
    if should_use_subnet(subnet):
        subnet_id = subnet.id
        vpc_id = subnet.vpc.id
        break
else:
    print("No usable subnet exists!")
    print("Please create a VPC with a subnet named {0}".format(SUBNET_NAME))
    print("that maps public IPv4 addresses to instances launched in the subnet.")
    sys.exit(1)

print("Making Security Group")
vpc = EC2.Vpc(vpc_id)
sg_exists = False
for sg in vpc.security_groups.all():
    if sg.group_name == SECURITY_GROUP_NAME:
        security_group_id = sg.id
        sg_exists = True
        print("  %s already exists"%SECURITY_GROUP_NAME)
if not sg_exists:
    security_group_id = make_security_group(vpc).id
    time.sleep(30)

boulder_preexists = False
boulder_servers = EC2.instances.filter(Filters=[
    {'Name': 'tag:Name',            'Values': ['le-boulderserver']},
    {'Name': 'instance-state-name', 'Values': ['running']}])

boulder_server = next(iter(boulder_servers), None)

print("Requesting Instances...")
if boulder_server:
    print("Found existing boulder server:", boulder_server)
    boulder_preexists = True
else:
    print("Can't find a boulder server, starting one...")
    boulder_server = make_instance('le-boulderserver',
                                   BOULDER_AMI,
                                   KEYNAME,
                                   machine_type='t2.micro',
                                   #machine_type='t2.medium',
                                   security_group_id=security_group_id,
                                   subnet_id=subnet_id)

instances = []
try:
    if not cl_args.boulderonly:
        print("Creating instances: ", end="")
        for target in targetlist:
            instances.append(create_client_instance(target, security_group_id, subnet_id))
        print()

    # Configure and launch boulder server
>>>>>>> 8d898a71
    #-------------------------------------------------------------------------------
    print("Making local dir for test repo and logs: %s"%LOGDIR)
    local('mkdir %s'%LOGDIR)

    # figure out what git object to test and locally create it in LOGDIR
    print("Making local git repo")
    try:
        if cl_args.pull_request != '~':
            print('Testing PR %s '%cl_args.pull_request,
                  "MERGING into master" if cl_args.merge_master else "")
            execute(local_git_PR, cl_args.repo, cl_args.pull_request, cl_args.merge_master)
        elif cl_args.branch != '~':
            print('Testing branch %s of %s'%(cl_args.branch, cl_args.repo))
            execute(local_git_branch, cl_args.repo, cl_args.branch)
        else:
            print('Testing master of %s'%cl_args.repo)
            execute(local_git_clone, cl_args.repo)
    except FabricException:
        print("FAIL: trouble with git repo")
        traceback.print_exc()
        exit()


    # Set up EC2 instances
    #-------------------------------------------------------------------------------
    configdata = yaml.load(open(cl_args.config_file, 'r'))
    targetlist = configdata['targets']
    print('Testing against these images: [%d total]'%len(targetlist))
    for target in targetlist:
        print(target['ami'], target['name'])

    print("Connecting to EC2 using\n profile %s\n keyname %s\n keyfile %s"%(PROFILE, KEYNAME, KEYFILE))
    aws_session = boto3.session.Session(profile_name=PROFILE)
    ec2_client = aws_session.resource('ec2')

    print("Determining Subnet")
    for subnet in ec2_client.subnets.all():
        if should_use_subnet(subnet):
            subnet_id = subnet.id
            vpc_id = subnet.vpc.id
            break
    else:
        print("No usable subnet exists!")
        print("Please create a VPC with a subnet named {0}".format(SUBNET_NAME))
        print("that maps public IPv4 addresses to instances launched in the subnet.")
        sys.exit(1)

    print("Making Security Group")
    vpc = ec2_client.Vpc(vpc_id)
    sg_exists = False
    for sg in vpc.security_groups.all():
        if sg.group_name == SECURITY_GROUP_NAME:
            security_group_id = sg.id
            sg_exists = True
            print("  %s already exists"%SECURITY_GROUP_NAME)
    if not sg_exists:
        security_group_id = make_security_group(vpc).id
        time.sleep(30)

    boulder_preexists = False
    boulder_servers = ec2_client.instances.filter(Filters=[
        {'Name': 'tag:Name',            'Values': ['le-boulderserver']},
        {'Name': 'instance-state-name', 'Values': ['running']}])

    boulder_server = next(iter(boulder_servers), None)

    print("Requesting Instances...")
    if boulder_server:
        print("Found existing boulder server:", boulder_server)
        boulder_preexists = True
    else:
        print("Can't find a boulder server, starting one...")
        boulder_server = make_instance(ec2_client,
                                       'le-boulderserver',
                                       BOULDER_AMI,
                                       KEYNAME,
                                       machine_type='t2.micro',
                                       #machine_type='t2.medium',
                                       security_group_id=security_group_id,
                                       subnet_id=subnet_id)

    try:
        if not cl_args.boulderonly:
            instances = create_client_instances(ec2_client, targetlist, security_group_id, subnet_id)

        # Configure and launch boulder server
        #-------------------------------------------------------------------------------
        print("Waiting on Boulder Server")
        boulder_server = block_until_instance_ready(boulder_server)
        print(" server %s"%boulder_server)


        # env.host_string defines the ssh user and host for connection
        env.host_string = "ubuntu@%s"%boulder_server.public_ip_address
        print("Boulder Server at (SSH):", env.host_string)
        if not boulder_preexists:
            print("Configuring and Launching Boulder")
            config_and_launch_boulder(boulder_server)
            # blocking often unnecessary, but cheap EC2 VMs can get very slow
            block_until_http_ready('http://%s:4000'%boulder_server.public_ip_address,
                                   wait_time=10, timeout=500)

        boulder_url = "http://%s:4000/directory"%boulder_server.private_ip_address
        print("Boulder Server at (public ip): http://%s:4000/directory"%boulder_server.public_ip_address)
        print("Boulder Server at (EC2 private ip): %s"%boulder_url)

        if cl_args.boulderonly:
            sys.exit(0)

        # Install and launch client scripts in parallel
        #-------------------------------------------------------------------------------
        print("Uploading and running test script in parallel: %s"%cl_args.test_script)
        print("Output routed to log files in %s"%LOGDIR)
        # (Advice: always use Manager.Queue, never regular multiprocessing.Queue
        # the latter has implementation flaws that deadlock it in some circumstances)
        manager = Manager()
        outqueue = manager.Queue()
        inqueue = manager.Queue()

        # launch as many processes as clients to test
        num_processes = len(targetlist)
        jobs = [] #keep a reference to current procs


        # initiate process execution
        for i in range(num_processes):
            p = mp.Process(target=test_client_process, args=(inqueue, outqueue, boulder_url))
            jobs.append(p)
            p.daemon = True  # kills subprocesses if parent is killed
            p.start()

        # fill up work queue
        for ii, target in enumerate(targetlist):
            inqueue.put((ii, instances[ii].id, target))

        # add SENTINELs to end client processes
        for i in range(num_processes):
            inqueue.put(SENTINEL)
        # wait on termination of client processes
        for p in jobs:
            p.join()
        # add SENTINEL to output queue
        outqueue.put(SENTINEL)

        # clean up
        execute(local_repo_clean)

        # print and save summary results
        results_file = open(LOGDIR+'/results', 'w')
        outputs = [outq for outq in iter(outqueue.get, SENTINEL)]
        outputs.sort(key=lambda x: x[0])
        failed = False
        for outq in outputs:
            ii, target, status = outq
            if status == Status.FAIL:
                failed = True
            print('%d %s %s'%(ii, target['name'], status))
            results_file.write('%d %s %s\n'%(ii, target['name'], status))
        if len(outputs) != num_processes:
            failed = True
            failure_message = 'FAILURE: Some target machines failed to run and were not tested. ' +\
                'Tests should be rerun.'
            print(failure_message)
            results_file.write(failure_message + '\n')
        results_file.close()

        if failed:
            sys.exit(1)

    finally:
        cleanup(cl_args, instances, targetlist)

        # kill any connections
        fabric.network.disconnect_all()


if __name__ == '__main__':
    main()<|MERGE_RESOLUTION|>--- conflicted
+++ resolved
@@ -315,36 +315,8 @@
     sudo('if [ -f ./certbot.log ]; then \
     cat ./certbot.log; else echo "[nolocallog]"; fi')
 
-<<<<<<< HEAD
-def create_client_instances(ec2_client, targetlist, security_group_id, subnet_id):
-    "Create a fleet of client instances"
-    instances = []
-    print("Creating instances: ", end="")
-    for target in targetlist:
-        if target['virt'] == 'hvm':
-            machine_type = 't2.medium' if cl_args.fast else 't2.micro'
-        else:
-            # 32 bit systems
-            machine_type = 'c1.medium' if cl_args.fast else 't1.micro'
-        if 'userdata' in target.keys():
-            userdata = target['userdata']
-        else:
-            userdata = ''
-        name = 'le-%s'%target['name']
-        print(name, end=" ")
-        instances.append(make_instance(ec2_client,
-                                       name,
-                                       target['ami'],
-                                       KEYNAME,
-                                       machine_type=machine_type,
-                                       security_group_id=security_group_id,
-                                       subnet_id=subnet_id,
-                                       userdata=userdata))
-    print()
-    return instances
-=======
-
-def create_client_instance(target, security_group_id, subnet_id):
+
+def create_client_instance(ec2_client, target, security_group_id, subnet_id):
     """Create a single client instance for running tests."""
     if target['virt'] == 'hvm':
         machine_type = 't2.medium' if cl_args.fast else 't2.micro'
@@ -357,14 +329,14 @@
         userdata = ''
     name = 'le-%s'%target['name']
     print(name, end=" ")
-    return make_instance(name,
+    return make_instance(ec2_client,
+                         name,
                          target['ami'],
                          KEYNAME,
                          machine_type=machine_type,
                          security_group_id=security_group_id,
                          subnet_id=subnet_id,
                          userdata=userdata)
->>>>>>> 8d898a71
 
 
 def test_client_process(inqueue, outqueue, boulder_url):
@@ -437,115 +409,7 @@
         pass
     env['abort_exception'] = FabricException
 
-<<<<<<< HEAD
     # Set up local copy of git repo
-=======
-#-------------------------------------------------------------------------------
-# SCRIPT BEGINS
-#-------------------------------------------------------------------------------
-
-# Fabric library controlled through global env parameters
-env.key_filename = KEYFILE
-env.shell = '/bin/bash -l -i -c'
-env.connection_attempts = 5
-env.timeout = 10
-# replace default SystemExit thrown by fabric during trouble
-class FabricException(Exception):
-    pass
-env['abort_exception'] = FabricException
-
-# Set up local copy of git repo
-#-------------------------------------------------------------------------------
-LOGDIR = "letest-%d"%int(time.time())
-print("Making local dir for test repo and logs: %s"%LOGDIR)
-local('mkdir %s'%LOGDIR)
-
-# figure out what git object to test and locally create it in LOGDIR
-print("Making local git repo")
-try:
-    if cl_args.pull_request != '~':
-        print('Testing PR %s '%cl_args.pull_request,
-              "MERGING into master" if cl_args.merge_master else "")
-        execute(local_git_PR, cl_args.repo, cl_args.pull_request, cl_args.merge_master)
-    elif cl_args.branch != '~':
-        print('Testing branch %s of %s'%(cl_args.branch, cl_args.repo))
-        execute(local_git_branch, cl_args.repo, cl_args.branch)
-    else:
-        print('Testing master of %s'%cl_args.repo)
-        execute(local_git_clone, cl_args.repo)
-except FabricException:
-    print("FAIL: trouble with git repo")
-    traceback.print_exc()
-    exit()
-
-
-# Set up EC2 instances
-#-------------------------------------------------------------------------------
-configdata = yaml.load(open(cl_args.config_file, 'r'))
-targetlist = configdata['targets']
-print('Testing against these images: [%d total]'%len(targetlist))
-for target in targetlist:
-    print(target['ami'], target['name'])
-
-print("Connecting to EC2 using\n profile %s\n keyname %s\n keyfile %s"%(PROFILE, KEYNAME, KEYFILE))
-AWS_SESSION = boto3.session.Session(profile_name=PROFILE)
-EC2 = AWS_SESSION.resource('ec2')
-
-print("Determining Subnet")
-for subnet in EC2.subnets.all():
-    if should_use_subnet(subnet):
-        subnet_id = subnet.id
-        vpc_id = subnet.vpc.id
-        break
-else:
-    print("No usable subnet exists!")
-    print("Please create a VPC with a subnet named {0}".format(SUBNET_NAME))
-    print("that maps public IPv4 addresses to instances launched in the subnet.")
-    sys.exit(1)
-
-print("Making Security Group")
-vpc = EC2.Vpc(vpc_id)
-sg_exists = False
-for sg in vpc.security_groups.all():
-    if sg.group_name == SECURITY_GROUP_NAME:
-        security_group_id = sg.id
-        sg_exists = True
-        print("  %s already exists"%SECURITY_GROUP_NAME)
-if not sg_exists:
-    security_group_id = make_security_group(vpc).id
-    time.sleep(30)
-
-boulder_preexists = False
-boulder_servers = EC2.instances.filter(Filters=[
-    {'Name': 'tag:Name',            'Values': ['le-boulderserver']},
-    {'Name': 'instance-state-name', 'Values': ['running']}])
-
-boulder_server = next(iter(boulder_servers), None)
-
-print("Requesting Instances...")
-if boulder_server:
-    print("Found existing boulder server:", boulder_server)
-    boulder_preexists = True
-else:
-    print("Can't find a boulder server, starting one...")
-    boulder_server = make_instance('le-boulderserver',
-                                   BOULDER_AMI,
-                                   KEYNAME,
-                                   machine_type='t2.micro',
-                                   #machine_type='t2.medium',
-                                   security_group_id=security_group_id,
-                                   subnet_id=subnet_id)
-
-instances = []
-try:
-    if not cl_args.boulderonly:
-        print("Creating instances: ", end="")
-        for target in targetlist:
-            instances.append(create_client_instance(target, security_group_id, subnet_id))
-        print()
-
-    # Configure and launch boulder server
->>>>>>> 8d898a71
     #-------------------------------------------------------------------------------
     print("Making local dir for test repo and logs: %s"%LOGDIR)
     local('mkdir %s'%LOGDIR)
@@ -627,9 +491,13 @@
                                        security_group_id=security_group_id,
                                        subnet_id=subnet_id)
 
+    instances = []
     try:
         if not cl_args.boulderonly:
-            instances = create_client_instances(ec2_client, targetlist, security_group_id, subnet_id)
+            print("Creating instances: ", end="")
+            for target in targetlist:
+                instances.append(create_client_instance(ec2_client, target, security_group_id, subnet_id))
+            print()
 
         # Configure and launch boulder server
         #-------------------------------------------------------------------------------
