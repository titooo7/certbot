--- conflicted
+++ resolved
@@ -147,15 +147,9 @@
 
     :param response_cls: Subclass of `KeyAuthorizationChallengeResponse`
         that will be used to generate `response`.
-<<<<<<< HEAD
-    :param typ: type of the challenge
-    """
-    type = NotImplemented
-=======
     :param str typ: type of the challenge
     """
     typ = NotImplemented
->>>>>>> 255e5120
     response_cls = NotImplemented
     thumbprint_hash_function = (
         KeyAuthorizationChallengeResponse.thumbprint_hash_function)
