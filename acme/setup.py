import sys

from setuptools import setup
from setuptools import find_packages


version = '0.5.0.dev0'

# Please update tox.ini when modifying dependency version requirements
install_requires = [
    # load_pem_private/public_key (>=0.6)
    # rsa_recover_prime_factors (>=0.8)
    'cryptography>=0.8',
    'ndg-httpsclient',  # urllib3 InsecurePlatformWarning (#304)
    'pyasn1',  # urllib3 InsecurePlatformWarning (#304)
    # Connection.set_tlsext_host_name (>=0.13)
    'PyOpenSSL>=0.13',
    'pyrfc3339',
    'pytz',
    'requests',
    'setuptools',  # pkg_resources
    'six',
    'werkzeug',
]

# env markers in extras_require cause problems with older pip: #517
# Keep in sync with conditional_requirements.py.
if sys.version_info < (2, 7):
    install_requires.extend([
        # only some distros recognize stdlib argparse as already satisfying
        'argparse',
        'mock<1.1.0',
    ])
else:
    install_requires.append('mock')

<<<<<<< HEAD
=======
if sys.version_info < (2, 7, 9):
    # For secure SSL connection with Python 2.7 (InsecurePlatformWarning)
    install_requires.append('ndg-httpsclient')
    install_requires.append('pyasn1')

dev_extras = [
    'nose',
    'pep8',
    'tox',
]

>>>>>>> 86d6d270
docs_extras = [
    'Sphinx>=1.0',  # autodoc_member_order = 'bysource', autodoc_default_flags
    'sphinx_rtd_theme',
    'sphinxcontrib-programoutput',
]


setup(
    name='acme',
    version=version,
    description='ACME protocol implementation in Python',
    url='https://github.com/letsencrypt/letsencrypt',
    author="Let's Encrypt Project",
    author_email='client-dev@letsencrypt.org',
    license='Apache License 2.0',
    classifiers=[
        'Development Status :: 3 - Alpha',
        'Intended Audience :: Developers',
        'License :: OSI Approved :: Apache Software License',
        'Programming Language :: Python',
        'Programming Language :: Python :: 2',
        'Programming Language :: Python :: 2.6',
        'Programming Language :: Python :: 2.7',
        'Programming Language :: Python :: 3',
        'Programming Language :: Python :: 3.3',
        'Programming Language :: Python :: 3.4',
        'Programming Language :: Python :: 3.5',
        'Topic :: Internet :: WWW/HTTP',
        'Topic :: Security',
    ],

    packages=find_packages(),
    include_package_data=True,
    install_requires=install_requires,
    extras_require={
        'dev': dev_extras,
        'docs': docs_extras,
    },
    entry_points={
        'console_scripts': [
            'jws = acme.jose.jws:CLI.run',
        ],
    },
    test_suite='acme',
)<|MERGE_RESOLUTION|>--- conflicted
+++ resolved
@@ -34,20 +34,12 @@
 else:
     install_requires.append('mock')
 
-<<<<<<< HEAD
-=======
-if sys.version_info < (2, 7, 9):
-    # For secure SSL connection with Python 2.7 (InsecurePlatformWarning)
-    install_requires.append('ndg-httpsclient')
-    install_requires.append('pyasn1')
-
 dev_extras = [
     'nose',
     'pep8',
     'tox',
 ]
 
->>>>>>> 86d6d270
 docs_extras = [
     'Sphinx>=1.0',  # autodoc_member_order = 'bysource', autodoc_default_flags
     'sphinx_rtd_theme',
