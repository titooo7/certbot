--- conflicted
+++ resolved
@@ -3,10 +3,7 @@
 import collections
 import logging
 import socket
-<<<<<<< HEAD
-=======
 # https://github.com/python/typeshed/blob/master/stdlib/2and3/socket.pyi
->>>>>>> 255e5120
 from socket import errno as socket_errors  # type: ignore
 
 import OpenSSL
@@ -200,14 +197,9 @@
         # values, main thread writes). Due to the nature of CPython's
         # GIL, the operations are safe, c.f.
         # https://docs.python.org/2/faq/library.html#what-kinds-of-global-value-mutation-are-thread-safe
-<<<<<<< HEAD
-        self.certs = {}  # type: Dict[bytes, Tuple[OpenSSL.crypto.PKey, OpenSSL.crypto.PKey]]
-        self.http_01_resources = set()  # type: Set[challenges.HTTP01Response]
-=======
         self.certs = {}  # type: Dict[bytes, Tuple[OpenSSL.crypto.PKey, OpenSSL.crypto.X509]]
         self.http_01_resources = set() \
         # type: Set[acme_standalone.HTTP01RequestHandler.HTTP01Resource]
->>>>>>> 255e5120
 
         self.servers = ServerManager(self.certs, self.http_01_resources)
 
