"""Certbot main entry point."""
from __future__ import print_function
import atexit
import functools
import logging.handlers
import os
import sys
import time
import traceback

import zope.component

from acme import jose
from acme import messages
from acme import errors as acme_errors

import certbot

from certbot import account
from certbot import cert_manager
from certbot import client
from certbot import cli
from certbot import crypto_util
from certbot import colored_logging
from certbot import configuration
from certbot import constants
from certbot import errors
from certbot import hooks
from certbot import interfaces
from certbot import util
from certbot import reporter
from certbot import renewal

from certbot.display import util as display_util, ops as display_ops
from certbot.plugins import disco as plugins_disco
from certbot.plugins import selection as plug_sel


_PERM_ERR_FMT = os.linesep.join((
    "The following error was encountered:", "{0}",
    "If running as non-root, set --config-dir, "
    "--logs-dir, and --work-dir to writeable paths."))

USER_CANCELLED = ("User chose to cancel the operation and may "
                  "reinvoke the client.")


logger = logging.getLogger(__name__)


def _suggest_donation_if_appropriate(config, action):
    """Potentially suggest a donation to support Certbot."""
    if config.staging or config.verb == "renew":
        # --dry-run implies --staging
        return
    if action not in ["renew", "newcert"]:
        return
    reporter_util = zope.component.getUtility(interfaces.IReporter)
    msg = ("If you like Certbot, please consider supporting our work by:\n\n"
           "Donating to ISRG / Let's Encrypt:   https://letsencrypt.org/donate\n"
           "Donating to EFF:                    https://eff.org/donate-le\n\n")
    reporter_util.add_message(msg, reporter_util.LOW_PRIORITY)



def _report_successful_dry_run(config):
    reporter_util = zope.component.getUtility(interfaces.IReporter)
    if config.verb != "renew":
        reporter_util.add_message("The dry run was successful.",
                                  reporter_util.HIGH_PRIORITY, on_crash=False)


def _auth_from_available(le_client, config, domains=None, certname=None, lineage=None):
    """Authenticate and enroll certificate.

    This method finds the relevant lineage, figures out what to do with it,
    then performs that action. Includes calls to hooks, various reports,
    checks, and requests for user input.

    :returns: Tuple of (str action, cert_or_None) as per _find_lineage_for_domains_and_certname
              action can be: "newcert" | "renew" | "reinstall"
    """
    # If lineage is specified, use that one instead of looking around for
    # a matching one.
    if lineage is None:
        # This will find a relevant matching lineage that exists
        action, lineage = _find_lineage_for_domains_and_certname(config, domains, certname)
    else:
        # Renewal, where we already know the specific lineage we're
        # interested in
        action = "renew"

    if action == "reinstall":
        # The lineage already exists; allow the caller to try installing
        # it without getting a new certificate at all.
        logger.info("Keeping the existing certificate")
        return "reinstall", lineage

    hooks.pre_hook(config)
    try:
        if action == "renew":
            logger.info("Renewing an existing certificate")
            renewal.renew_cert(config, le_client, lineage)
        elif action == "newcert":
            # TREAT AS NEW REQUEST
            logger.info("Obtaining a new certificate")
            lineage = le_client.obtain_and_enroll_certificate(domains, certname)
            if lineage is False:
                raise errors.Error("Certificate could not be obtained")
    finally:
        hooks.post_hook(config)

    if not config.dry_run and not config.verb == "renew":
        _report_new_cert(config, lineage.cert, lineage.fullchain)

    return action, lineage


def _handle_subset_cert_request(config, domains, cert):
    """Figure out what to do if a previous cert had a subset of the names now requested

    :param storage.RenewableCert cert:

    :returns: Tuple of (str action, cert_or_None) as per _find_lineage_for_domains_and_certname
              action can be: "newcert" | "renew" | "reinstall"
    :rtype: tuple

    """
    existing = ", ".join(cert.names())
    question = (
        "You have an existing certificate that contains a portion of "
        "the domains you requested (ref: {0}){br}{br}It contains these "
        "names: {1}{br}{br}You requested these names for the new "
        "certificate: {2}.{br}{br}Do you want to expand and replace this existing "
        "certificate with the new certificate?"
    ).format(cert.configfile.filename,
             existing,
             ", ".join(domains),
             br=os.linesep)
    if config.expand or config.renew_by_default or zope.component.getUtility(
            interfaces.IDisplay).yesno(question, "Expand", "Cancel",
                                       cli_flag="--expand",
                                       force_interactive=True):
        return "renew", cert
    else:
        reporter_util = zope.component.getUtility(interfaces.IReporter)
        reporter_util.add_message(
            "To obtain a new certificate that contains these names without "
            "replacing your existing certificate for {0}, you must use the "
            "--duplicate option.{br}{br}"
            "For example:{br}{br}{1} --duplicate {2}".format(
                existing,
                sys.argv[0], " ".join(sys.argv[1:]),
                br=os.linesep
            ),
            reporter_util.HIGH_PRIORITY)
        raise errors.Error(USER_CANCELLED)


def _handle_identical_cert_request(config, lineage):
    """Figure out what to do if a lineage has the same names as a previously obtained one

    :param storage.RenewableCert lineage:

    :returns: Tuple of (str action, cert_or_None) as per _find_lineage_for_domains_and_certname
              action can be: "newcert" | "renew" | "reinstall"
    :rtype: tuple

    """
    if not lineage.ensure_deployed():
        return "reinstall", lineage
    if renewal.should_renew(config, lineage):
        return "renew", lineage
    if config.reinstall:
        # Set with --reinstall, force an identical certificate to be
        # reinstalled without further prompting.
        return "reinstall", lineage
    question = (
        "You have an existing certificate that has exactly the same "
        "domains or certificate name you requested and isn't close to expiry."
        "{br}(ref: {0}){br}{br}What would you like to do?"
    ).format(lineage.configfile.filename, br=os.linesep)

    if config.verb == "run":
        keep_opt = "Attempt to reinstall this existing certificate"
    elif config.verb == "certonly":
        keep_opt = "Keep the existing certificate for now"
    choices = [keep_opt,
               "Renew & replace the cert (limit ~5 per 7 days)"]

    display = zope.component.getUtility(interfaces.IDisplay)
    response = display.menu(question, choices, "OK", "Cancel",
                            default=0, force_interactive=True)
    if response[0] == display_util.CANCEL:
        # TODO: Add notification related to command-line options for
        #       skipping the menu for this case.
        raise errors.Error(
            "User chose to cancel the operation and may "
            "reinvoke the client.")
    elif response[1] == 0:
        return "reinstall", lineage
    elif response[1] == 1:
        return "renew", lineage
    else:
        assert False, "This is impossible"

def _find_lineage_for_domains(config, domains):
    """Determine whether there are duplicated names and how to handle
    them (renew, reinstall, newcert, or raising an error to stop
    the client run if the user chooses to cancel the operation when
    prompted).

    :returns: Two-element tuple containing desired new-certificate behavior as
              a string token ("reinstall", "renew", or "newcert"), plus either
              a RenewableCert instance or None if renewal shouldn't occur.

    :raises .Error: If the user would like to rerun the client again.

    """
    # Considering the possibility that the requested certificate is
    # related to an existing certificate.  (config.duplicate, which
    # is set with --duplicate, skips all of this logic and forces any
    # kind of certificate to be obtained with renewal = False.)
    if config.duplicate:
        return "newcert", None
    # TODO: Also address superset case
    ident_names_cert, subset_names_cert = cert_manager.find_duplicative_certs(config, domains)
    # XXX ^ schoen is not sure whether that correctly reads the systemwide
    # configuration file.
    if ident_names_cert is None and subset_names_cert is None:
        return "newcert", None

    if ident_names_cert is not None:
        return _handle_identical_cert_request(config, ident_names_cert)
    elif subset_names_cert is not None:
        return _handle_subset_cert_request(config, domains, subset_names_cert)

def _find_lineage_for_domains_and_certname(config, domains, certname):
    """Find appropriate lineage based on given domains and/or certname.

    :returns: Two-element tuple containing desired new-certificate behavior as
              a string token ("reinstall", "renew", or "newcert"), plus either
              a RenewableCert instance or None if renewal shouldn't occur.

    :raises .Error: If the user would like to rerun the client again.

    """
    if not certname:
        return _find_lineage_for_domains(config, domains)
    else:
        lineage = cert_manager.lineage_for_certname(config, certname)
        if lineage:
            if domains:
                if set(cert_manager.domains_for_certname(config, certname)) != set(domains):
                    _ask_user_to_confirm_new_names(config, domains, certname,
                        lineage.names()) # raises if no
                    return "renew", lineage
            # unnecessarily specified domains or no domains specified
            return _handle_identical_cert_request(config, lineage)
        else:
            if domains:
                return "newcert", None
            else:
                raise errors.ConfigurationError("No certificate with name {0} found. "
                    "Use -d to specify domains, or run certbot --certificates to see "
                    "possible certificate names.".format(certname))

def _ask_user_to_confirm_new_names(config, new_domains, certname, old_domains):
    """Ask user to confirm update cert certname to contain new_domains.
    """
    if config.renew_with_new_domains:
        return
    msg = ("Confirm that you intend to update certificate {0} "
           "to include domains {1}. Note that it previously "
           "contained domains {2}.".format(
               certname,
               new_domains,
               old_domains))
    obj = zope.component.getUtility(interfaces.IDisplay)
    if not obj.yesno(msg, "Update cert", "Cancel", default=True):
        raise errors.ConfigurationError("Specified mismatched cert name and domains.")

def _find_domains_or_certname(config, installer):
    """Retrieve domains and certname from config or user input.
    """
    domains = None
    certname = config.certname
    # first, try to get domains from the config
    if config.domains:
        domains = config.domains
    # if we can't do that but we have a certname, get the domains
    # with that certname
    elif certname:
        domains = cert_manager.domains_for_certname(config, certname)

    # that certname might not have existed, or there was a problem.
    # try to get domains from the user.
    if not domains:
        domains = display_ops.choose_names(installer)

    if not domains and not certname:
        raise errors.Error("Please specify --domains, or --installer that "
                           "will help in domain names autodiscovery, or "
                           "--cert-name for an existing certificate name.")

    return domains, certname


def _report_new_cert(config, cert_path, fullchain_path):
    """Reports the creation of a new certificate to the user.

    :param str cert_path: path to cert
    :param str fullchain_path: path to full chain

    """
    expiry = crypto_util.notAfter(cert_path).date()
    reporter_util = zope.component.getUtility(interfaces.IReporter)
    if fullchain_path:
        # Print the path to fullchain.pem because that's what modern webservers
        # (Nginx and Apache2.4) will want.
        and_chain = "and chain have"
        path = fullchain_path
    else:
        # Unless we're in .csr mode and there really isn't one
        and_chain = "has "
        path = cert_path

    verbswitch = ' with the "certonly" option' if config.verb == "run" else ""
    # XXX Perhaps one day we could detect the presence of known old webservers
    # and say something more informative here.
    msg = ('Congratulations! Your certificate {0} been saved at {1}.'
           ' Your cert will expire on {2}. To obtain a new or tweaked version of this '
           'certificate in the future, simply run {3} again{4}. '
           'To non-interactively renew *all* of your certificates, run "{3} renew"'
           .format(and_chain, path, expiry, cli.cli_command, verbswitch))
    reporter_util.add_message(msg, reporter_util.MEDIUM_PRIORITY)


def _determine_account(config):
    """Determine which account to use.

    In order to make the renewer (configuration de/serialization) happy,
    if ``config.account`` is ``None``, it will be updated based on the
    user input. Same for ``config.email``.

    :param argparse.Namespace config: CLI arguments
    :param certbot.interface.IConfig config: Configuration object
    :param .AccountStorage account_storage: Account storage.

    :returns: Account and optionally ACME client API (biproduct of new
        registration).
    :rtype: `tuple` of `certbot.account.Account` and
        `acme.client.Client`

    """
    account_storage = account.AccountFileStorage(config)
    acme = None

    if config.account is not None:
        acc = account_storage.load(config.account)
    else:
        accounts = account_storage.find_all()
        if len(accounts) > 1:
            acc = display_ops.choose_account(accounts)
        elif len(accounts) == 1:
            acc = accounts[0]
        else:  # no account registered yet
            if config.email is None and not config.register_unsafely_without_email:
                config.namespace.email = display_ops.get_email()

            def _tos_cb(regr):
                if config.tos:
                    return True
                msg = ("Please read the Terms of Service at {0}. You "
                       "must agree in order to register with the ACME "
                       "server at {1}".format(
                           regr.terms_of_service, config.server))
                obj = zope.component.getUtility(interfaces.IDisplay)
                return obj.yesno(msg, "Agree", "Cancel",
                                 cli_flag="--agree-tos", force_interactive=True)

            try:
                acc, acme = client.register(
                    config, account_storage, tos_cb=_tos_cb)
            except errors.MissingCommandlineFlag:
                raise
            except errors.Error as error:
                logger.debug(error, exc_info=True)
                raise errors.Error(
                    "Unable to register an account with ACME server")

    config.namespace.account = acc.id
    return acc, acme


def _init_le_client(config, authenticator, installer):
    if authenticator is not None:
        # if authenticator was given, then we will need account...
        acc, acme = _determine_account(config)
        logger.debug("Picked account: %r", acc)
        # XXX
        #crypto_util.validate_key_csr(acc.key)
    else:
        acc, acme = None, None

    return client.Client(config, acc, authenticator, installer, acme=acme)


def register(config, unused_plugins):
    """Create or modify accounts on the server."""

    # Portion of _determine_account logic to see whether accounts already
    # exist or not.
    account_storage = account.AccountFileStorage(config)
    accounts = account_storage.find_all()

    # registering a new account
    if not config.update_registration:
        if len(accounts) > 0:
            # TODO: add a flag to register a duplicate account (this will
            #       also require extending _determine_account's behavior
            #       or else extracting the registration code from there)
            return ("There is an existing account; registration of a "
                    "duplicate account with this command is currently "
                    "unsupported.")
        # _determine_account will register an account
        _determine_account(config)
        return

    # --update-registration
    if len(accounts) == 0:
        return "Could not find an existing account to update."
    if config.email is None:
        if config.register_unsafely_without_email:
            return ("--register-unsafely-without-email provided, however, a "
                    "new e-mail address must\ncurrently be provided when "
                    "updating a registration.")
        config.namespace.email = display_ops.get_email(optional=False)

    acc, acme = _determine_account(config)
    acme_client = client.Client(config, acc, None, None, acme=acme)
    # We rely on an exception to interrupt this process if it didn't work.
    acc.regr = acme_client.acme.update_registration(acc.regr.update(
        body=acc.regr.body.update(contact=('mailto:' + config.email,))))
    account_storage.save_regr(acc)
    reporter_util = zope.component.getUtility(interfaces.IReporter)
    msg = "Your e-mail address was updated to {0}.".format(config.email)
    reporter_util.add_message(msg, reporter_util.MEDIUM_PRIORITY)


def install(config, plugins):
    """Install a previously obtained cert in a server."""
    # XXX: Update for renewer/RenewableCert
    # FIXME: be consistent about whether errors are raised or returned from
    # this function ...

    try:
        installer, _ = plug_sel.choose_configurator_plugins(config, plugins, "install")
    except errors.PluginSelectionError as e:
        return e.message

    domains, _ = _find_domains_or_certname(config, installer)
    le_client = _init_le_client(config, authenticator=None, installer=installer)
    assert config.cert_path is not None  # required=True in the subparser
    le_client.deploy_certificate(
        domains, config.key_path, config.cert_path, config.chain_path,
        config.fullchain_path)
    le_client.enhance_config(domains, config.chain_path)


def plugins_cmd(config, plugins):  # TODO: Use IDisplay rather than print
    """List server software plugins."""
    logger.debug("Expected interfaces: %s", config.ifaces)

    ifaces = [] if config.ifaces is None else config.ifaces
    filtered = plugins.visible().ifaces(ifaces)
    logger.debug("Filtered plugins: %r", filtered)

    if not config.init and not config.prepare:
        print(str(filtered))
        return

    filtered.init(config)
    verified = filtered.verify(ifaces)
    logger.debug("Verified plugins: %r", verified)

    if not config.prepare:
        print(str(verified))
        return

    verified.prepare()
    available = verified.available()
    logger.debug("Prepared plugins: %s", available)
    print(str(available))


def rollback(config, plugins):
    """Rollback server configuration changes made during install."""
    client.rollback(config.installer, config.checkpoints, config, plugins)


def config_changes(config, unused_plugins):
    """Show changes made to server config during installation

    View checkpoints and associated configuration changes.

    """
    client.view_config_changes(config, num=config.num)

def update_symlinks(config, unused_plugins):
    """Update the certificate file family symlinks

    Use the information in the config file to make symlinks point to
    the correct archive directory.
    """
    cert_manager.update_live_symlinks(config)

def rename(config, unused_plugins):
    """Rename a certificate

    Use the information in the config file to rename an existing
    lineage.
    """
    cert_manager.rename_lineage(config)

def delete(config, unused_plugins):
    """Delete a certificate

    Use the information in the config file to delete an existing
    lineage.
    """
    cert_manager.delete(config)

def certificates(config, unused_plugins):
    """Display information about certs configured with Certbot
    """
    cert_manager.certificates(config)

def revoke(config, unused_plugins):  # TODO: coop with renewal config
    """Revoke a previously obtained certificate."""
    # For user-agent construction
    config.namespace.installer = config.namespace.authenticator = "None"
    if config.key_path is not None:  # revocation by cert key
        logger.debug("Revoking %s using cert key %s",
                     config.cert_path[0], config.key_path[0])
        key = jose.JWK.load(config.key_path[1])
    else:  # revocation by account key
        logger.debug("Revoking %s using Account Key", config.cert_path[0])
        acc, _ = _determine_account(config)
        key = acc.key
    acme = client.acme_from_config_key(config, key)
    cert = crypto_util.pyopenssl_load_certificate(config.cert_path[1])[0]
    try:
        acme.revoke(jose.ComparableX509(cert))
    except acme_errors.ClientError as e:
        return e.message

    display_ops.success_revocation(config.cert_path[0])


def run(config, plugins):  # pylint: disable=too-many-branches,too-many-locals
    """Obtain a certificate and install."""
    # TODO: Make run as close to auth + install as possible
    # Possible difficulties: config.csr was hacked into auth
    try:
        installer, authenticator = plug_sel.choose_configurator_plugins(config, plugins, "run")
    except errors.PluginSelectionError as e:
        return e.message

    domains, certname = _find_domains_or_certname(config, installer)

    # TODO: Handle errors from _init_le_client?
    le_client = _init_le_client(config, authenticator, installer)

    action, lineage = _auth_from_available(le_client, config, domains, certname)

    le_client.deploy_certificate(
        domains, lineage.privkey, lineage.cert,
        lineage.chain, lineage.fullchain)

    le_client.enhance_config(domains, lineage.chain)

    if action in ("newcert", "reinstall",):
        display_ops.success_installation(domains)
    else:
        display_ops.success_renewal(domains)

    _suggest_donation_if_appropriate(config, action)


def _csr_obtain_cert(config, le_client):
    """Obtain a cert using a user-supplied CSR

    This works differently in the CSR case (for now) because we don't
    have the privkey, and therefore can't construct the files for a lineage.
    So we just save the cert & chain to disk :/
    """
    csr, typ = config.actual_csr
    certr, chain = le_client.obtain_certificate_from_csr(config.domains, csr, typ)
    if config.dry_run:
        logger.debug(
            "Dry run: skipping saving certificate to %s", config.cert_path)
    else:
        cert_path, _, cert_fullchain = le_client.save_certificate(
            certr, chain, config.cert_path, config.chain_path, config.fullchain_path)
        _report_new_cert(config, cert_path, cert_fullchain)

def obtain_cert(config, plugins, lineage=None):
    """Authenticate & obtain cert, but do not install it.

    This implements the 'certonly' subcommand, and is also called from within the
    'renew' command."""

    # SETUP: Select plugins and construct a client instance
    try:
        # installers are used in auth mode to determine domain names
        installer, auth = plug_sel.choose_configurator_plugins(config, plugins, "certonly")
    except errors.PluginSelectionError as e:
        logger.info("Could not choose appropriate plugin: %s", e)
        raise
    le_client = _init_le_client(config, auth, installer)

    # SHOWTIME: Possibly obtain/renew a cert, and set action to renew | newcert | reinstall
    if config.csr is None: # the common case
        domains, certname = _find_domains_or_certname(config, installer)
        action, _ = _auth_from_available(le_client, config, domains, certname, lineage)
    else:
        assert lineage is None, "Did not expect a CSR with a RenewableCert"
        _csr_obtain_cert(config, le_client)
        action = "newcert"

    # POSTPRODUCTION: Cleanup, deployment & reporting
    notify = zope.component.getUtility(interfaces.IDisplay).notification
    if config.dry_run:
        _report_successful_dry_run(config)
    elif config.verb == "renew":
        if installer is None:
            notify("new certificate deployed without reload, fullchain is {0}".format(
                   lineage.fullchain), pause=False)
        else:
            # In case of a renewal, reload server to pick up new certificate.
            # In principle we could have a configuration option to inhibit this
            # from happening.
            installer.restart()
            notify("new certificate deployed with reload of {0} server; fullchain is {1}".format(
                   config.installer, lineage.fullchain), pause=False)
    elif action == "reinstall" and config.verb == "certonly":
        notify("Certificate not yet due for renewal; no action taken.", pause=False)
    _suggest_donation_if_appropriate(config, action)


def renew(config, unused_plugins):
    """Renew previously-obtained certificates."""
    try:
        renewal.handle_renewal_request(config)
    finally:
        hooks.run_saved_post_hooks()


def setup_log_file_handler(config, logfile, fmt):
    """Setup file debug logging."""
    log_file_path = os.path.join(config.logs_dir, logfile)
    try:
        handler = logging.handlers.RotatingFileHandler(
            log_file_path, maxBytes=2 ** 20, backupCount=1000)
    except IOError as error:
        raise errors.Error(_PERM_ERR_FMT.format(error))
    # rotate on each invocation, rollover only possible when maxBytes
    # is nonzero and backupCount is nonzero, so we set maxBytes as big
    # as possible not to overrun in single CLI invocation (1MB).
    handler.doRollover()  # TODO: creates empty letsencrypt.log.1 file
    handler.setLevel(logging.DEBUG)
    handler_formatter = logging.Formatter(fmt=fmt)
    handler_formatter.converter = time.gmtime  # don't use localtime
    handler.setFormatter(handler_formatter)
    return handler, log_file_path


def _cli_log_handler(level, fmt):
    handler = colored_logging.StreamHandler()
    handler.setFormatter(logging.Formatter(fmt))
    handler.setLevel(level)
    return handler


def setup_logging(config):
    """Sets up logging to logfiles and the terminal.

    :param certbot.interface.IConfig config: Configuration object

    """
    cli_fmt = "%(message)s"
    file_fmt = "%(asctime)s:%(levelname)s:%(name)s:%(message)s"
    logfile = "letsencrypt.log"
    if config.quiet:
        level = constants.QUIET_LOGGING_LEVEL
    else:
        level = -config.verbose_count * 10
    file_handler, log_file_path = setup_log_file_handler(
        config, logfile=logfile, fmt=file_fmt)
    cli_handler = _cli_log_handler(level, cli_fmt)

    # TODO: use fileConfig?

    root_logger = logging.getLogger()
    root_logger.setLevel(logging.DEBUG)  # send all records to handlers
    root_logger.addHandler(cli_handler)
    root_logger.addHandler(file_handler)

    logger.debug("Root logging level set at %d", level)
    logger.info("Saving debug log to %s", log_file_path)


def _handle_exception(exc_type, exc_value, trace, config):
    """Logs exceptions and reports them to the user.

    Config is used to determine how to display exceptions to the user. In
    general, if config.debug is True, then the full exception and traceback is
    shown to the user, otherwise it is suppressed. If config itself is None,
    then the traceback and exception is attempted to be written to a logfile.
    If this is successful, the traceback is suppressed, otherwise it is shown
    to the user. sys.exit is always called with a nonzero status.

    """
    tb_str = "".join(traceback.format_exception(exc_type, exc_value, trace))
    logger.debug("Exiting abnormally:%s%s", os.linesep, tb_str)

<<<<<<< HEAD
    if not issubclass(exc_type, Exception):
        sys.exit(tb_str)
    elif (config is not None and config.debug) or (config is None and "--debug" in sys.argv):
=======
    if issubclass(exc_type, Exception) and (config is None or not config.debug):
        if config is None:
            logfile = "certbot.log"
            try:
                with open(logfile, "w") as logfd:
                    traceback.print_exception(
                        exc_type, exc_value, trace, file=logfd)
                assert "--debug" not in sys.argv  # config is None if this explodes
            except:  # pylint: disable=bare-except
                sys.exit(tb_str)
            if "--debug" in sys.argv:
                sys.exit(tb_str)

        if issubclass(exc_type, errors.Error):
            sys.exit(exc_value)
        else:
            # Here we're passing a client or ACME error out to the client at the shell
            # Tell the user a bit about what happened, without overwhelming
            # them with a full traceback
            err = traceback.format_exception_only(exc_type, exc_value)[0]
            # Typical error from the ACME module:
            # acme.messages.Error: urn:ietf:params:acme:error:malformed :: The
            # request message was malformed :: Error creating new registration
            # :: Validation of contact mailto:none@longrandomstring.biz failed:
            # Server failure at resolver
            if (messages.is_acme_error(err) and ":: " in err and
                 config.verbose_count <= cli.flag_default("verbose_count")):
                # prune ACME error code, we have a human description
                _code, _sep, err = err.partition(":: ")
            msg = "An unexpected error occurred:\n" + err + "Please see the "
            if config is None:
                msg += "logfile '{0}' for more details.".format(logfile)
            else:
                msg += "logfiles in {0} for more details.".format(config.logs_dir)
            sys.exit(msg)
    else:
>>>>>>> 13ed5c06
        sys.exit(tb_str)
    elif issubclass(exc_type, errors.Error):
        sys.exit(exc_value)

    if config is None:
        logfile = "certbot.log"
        try:
            with open(logfile, "w") as logfd:
                traceback.print_exception(
                    exc_type, exc_value, trace, file=logfd)
        except:  # pylint: disable=bare-except
            sys.exit(tb_str)

    # Here we're passing a client or ACME error out to the client at the shell
    # Tell the user a bit about what happened, without overwhelming
    # them with a full traceback
    err = traceback.format_exception_only(exc_type, exc_value)[0]
    # Typical error from the ACME module:
    # acme.messages.Error: urn:ietf:params:acme:error:malformed :: The request message was
    # malformed :: Error creating new registration :: Validation of contact
    # mailto:none@longrandomstring.biz failed: Server failure at resolver
    if messages.is_acme_error(err) and ":: " in err:
        if config.verbose_count <= cli.flag_default("verbose_count"):
            # prune ACME error code, we have a human description
            _code, _sep, err = err.partition(":: ")
    msg = "An unexpected error occurred:\n" + err + "Please see the "
    if config is None:
        msg += "logfile '{0}' for more details.".format(logfile)
    else:
        msg += "logfiles in {0} for more details.".format(config.logs_dir)
    sys.exit(msg)


def make_or_verify_core_dir(directory, mode, uid, strict):
    """Make sure directory exists with proper permissions.

    :param str directory: Path to a directory.
    :param int mode: Directory mode.
    :param int uid: Directory owner.
    :param bool strict: require directory to be owned by current user

    :raises .errors.Error: if the directory cannot be made or verified

    """
    try:
        util.make_or_verify_dir(directory, mode, uid, strict)
    except OSError as error:
        raise errors.Error(_PERM_ERR_FMT.format(error))

def make_or_verify_needed_dirs(config):
    """Create or verify existance of config, work, or logs directories"""
    make_or_verify_core_dir(config.config_dir, constants.CONFIG_DIRS_MODE,
                            os.geteuid(), config.strict_permissions)
    make_or_verify_core_dir(config.work_dir, constants.CONFIG_DIRS_MODE,
                            os.geteuid(), config.strict_permissions)
    # TODO: logs might contain sensitive data such as contents of the
    # private key! #525
    make_or_verify_core_dir(config.logs_dir, 0o700,
                            os.geteuid(), config.strict_permissions)


def set_displayer(config):
    """Set the displayer"""
    if config.quiet:
        config.noninteractive_mode = True
        displayer = display_util.NoninteractiveDisplay(open(os.devnull, "w"))
    elif config.noninteractive_mode:
        displayer = display_util.NoninteractiveDisplay(sys.stdout)
    else:
        displayer = display_util.FileDisplay(sys.stdout,
                                             config.force_interactive)
    zope.component.provideUtility(displayer)

def _post_logging_setup(config, plugins, cli_args):
    """Perform any setup or configuration tasks that require a logger."""

    # This needs logging, but would otherwise be in HelpfulArgumentParser
    if config.validate_hooks:
        hooks.validate_hooks(config)

    cli.possible_deprecation_warning(config)

    logger.debug("certbot version: %s", certbot.__version__)
    # do not log `config`, as it contains sensitive data (e.g. revoke --key)!
    logger.debug("Arguments: %r", cli_args)
    logger.debug("Discovered plugins: %r", plugins)


def main(cli_args=sys.argv[1:]):
    """Command line argument parsing and main script execution."""
    sys.excepthook = functools.partial(_handle_exception, config=None)
    plugins = plugins_disco.PluginsRegistry.find_all()

    # note: arg parser internally handles --help (and exits afterwards)
    args = cli.prepare_and_parse_args(plugins, cli_args)
    config = configuration.NamespaceConfig(args)
    zope.component.provideUtility(config)

    make_or_verify_needed_dirs(config)

    # Setup logging ASAP, otherwise "No handlers could be found for
    # logger ..." TODO: this should be done before plugins discovery
    setup_logging(config)

    _post_logging_setup(config, plugins, cli_args)

    sys.excepthook = functools.partial(_handle_exception, config=config)

    set_displayer(config)

    # Reporter
    report = reporter.Reporter(config)
    zope.component.provideUtility(report)
    atexit.register(report.atexit_print_messages)

    return config.func(config, plugins)


if __name__ == "__main__":
    err_string = main()
    if err_string:
        logger.warning("Exiting with message %s", err_string)
    sys.exit(err_string)  # pragma: no cover<|MERGE_RESOLUTION|>--- conflicted
+++ resolved
@@ -725,48 +725,9 @@
     tb_str = "".join(traceback.format_exception(exc_type, exc_value, trace))
     logger.debug("Exiting abnormally:%s%s", os.linesep, tb_str)
 
-<<<<<<< HEAD
     if not issubclass(exc_type, Exception):
         sys.exit(tb_str)
     elif (config is not None and config.debug) or (config is None and "--debug" in sys.argv):
-=======
-    if issubclass(exc_type, Exception) and (config is None or not config.debug):
-        if config is None:
-            logfile = "certbot.log"
-            try:
-                with open(logfile, "w") as logfd:
-                    traceback.print_exception(
-                        exc_type, exc_value, trace, file=logfd)
-                assert "--debug" not in sys.argv  # config is None if this explodes
-            except:  # pylint: disable=bare-except
-                sys.exit(tb_str)
-            if "--debug" in sys.argv:
-                sys.exit(tb_str)
-
-        if issubclass(exc_type, errors.Error):
-            sys.exit(exc_value)
-        else:
-            # Here we're passing a client or ACME error out to the client at the shell
-            # Tell the user a bit about what happened, without overwhelming
-            # them with a full traceback
-            err = traceback.format_exception_only(exc_type, exc_value)[0]
-            # Typical error from the ACME module:
-            # acme.messages.Error: urn:ietf:params:acme:error:malformed :: The
-            # request message was malformed :: Error creating new registration
-            # :: Validation of contact mailto:none@longrandomstring.biz failed:
-            # Server failure at resolver
-            if (messages.is_acme_error(err) and ":: " in err and
-                 config.verbose_count <= cli.flag_default("verbose_count")):
-                # prune ACME error code, we have a human description
-                _code, _sep, err = err.partition(":: ")
-            msg = "An unexpected error occurred:\n" + err + "Please see the "
-            if config is None:
-                msg += "logfile '{0}' for more details.".format(logfile)
-            else:
-                msg += "logfiles in {0} for more details.".format(config.logs_dir)
-            sys.exit(msg)
-    else:
->>>>>>> 13ed5c06
         sys.exit(tb_str)
     elif issubclass(exc_type, errors.Error):
         sys.exit(exc_value)
