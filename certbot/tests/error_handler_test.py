"""Tests for certbot.error_handler."""
import contextlib
import os
import signal
import sys
import unittest

import mock
# pylint: disable=unused-import, no-name-in-module
from acme.magic_typing import Callable, Dict, Union
<<<<<<< HEAD
=======
# pylint: enable=unused-import, no-name-in-module
>>>>>>> 255e5120


def get_signals(signums):
    """Get the handlers for an iterable of signums."""
    return dict((s, signal.getsignal(s)) for s in signums)


def set_signals(sig_handler_dict):
    """Set the signal (keys) with the handler (values) from the input dict."""
    for s, h in sig_handler_dict.items():
        signal.signal(s, h)


@contextlib.contextmanager
def signal_receiver(signums):
    """Context manager to catch signals"""
    signals = []
<<<<<<< HEAD
    prev_handlers = {}  # type: Dict[int, Union[int, None, Callable[[], None]]]
    prev_handlers = get_signals(signums)
=======
    prev_handlers = get_signals(signums)  # type: Dict[int, Union[int, None, Callable]]
>>>>>>> 255e5120
    set_signals(dict((s, lambda s, _: signals.append(s)) for s in signums))
    yield signals
    set_signals(prev_handlers)


def send_signal(signum):
    """Send the given signal"""
    os.kill(os.getpid(), signum)


class ErrorHandlerTest(unittest.TestCase):
    """Tests for certbot.error_handler.ErrorHandler."""

    def setUp(self):
        from certbot import error_handler

        self.init_func = mock.MagicMock()
        self.init_args = set((42,))
        self.init_kwargs = {'foo': 'bar'}
        self.handler = error_handler.ErrorHandler(self.init_func,
                                                  *self.init_args,
                                                  **self.init_kwargs)

        # pylint: disable=protected-access
        self.signals = error_handler._SIGNALS

    def test_context_manager(self):
        exception_raised = False
        try:
            with self.handler:
                raise ValueError
        except ValueError:
            exception_raised = True

        self.assertTrue(exception_raised)
        self.init_func.assert_called_once_with(*self.init_args,
                                               **self.init_kwargs)

    def test_context_manager_with_signal(self):
        init_signals = get_signals(self.signals)
        with signal_receiver(self.signals) as signals_received:
            with self.handler:
                should_be_42 = 42
                send_signal(self.signals[0])
                should_be_42 *= 10

        # check execution stoped when the signal was sent
        self.assertEqual(42, should_be_42)
        # assert signals were caught
        self.assertEqual([self.signals[0]], signals_received)
        # assert the error handling function was just called once
        self.init_func.assert_called_once_with(*self.init_args,
                                               **self.init_kwargs)
        for signum in self.signals:
            self.assertEqual(init_signals[signum], signal.getsignal(signum))

    def test_bad_recovery(self):
        bad_func = mock.MagicMock(side_effect=[ValueError])
        self.handler.register(bad_func)
        try:
            with self.handler:
                raise ValueError
        except ValueError:
            pass
        self.init_func.assert_called_once_with(*self.init_args,
                                               **self.init_kwargs)
        bad_func.assert_called_once_with()

    def test_bad_recovery_with_signal(self):
        sig1 = self.signals[0]
        sig2 = self.signals[-1]
        bad_func = mock.MagicMock(side_effect=lambda: send_signal(sig1))
        self.handler.register(bad_func)
        with signal_receiver(self.signals) as signals_received:
            with self.handler:
                send_signal(sig2)
        self.assertEqual([sig2, sig1], signals_received)
        self.init_func.assert_called_once_with(*self.init_args,
                                               **self.init_kwargs)
        bad_func.assert_called_once_with()

    def test_sysexit_ignored(self):
        try:
            with self.handler:
                sys.exit(0)
        except SystemExit:
            pass
        self.assertFalse(self.init_func.called)

    def test_regular_exit(self):
        func = mock.MagicMock()
        self.handler.register(func)
        with self.handler:
            pass
        self.init_func.assert_not_called()
        func.assert_not_called()


class ExitHandlerTest(ErrorHandlerTest):
    """Tests for certbot.error_handler.ExitHandler."""

    def setUp(self):
        from certbot import error_handler
        super(ExitHandlerTest, self).setUp()
        self.handler = error_handler.ExitHandler(self.init_func,
                                                 *self.init_args,
                                                 **self.init_kwargs)

    def test_regular_exit(self):
        func = mock.MagicMock()
        self.handler.register(func)
        with self.handler:
            pass
        self.init_func.assert_called_once_with(*self.init_args,
                                               **self.init_kwargs)
        func.assert_called_once_with()

if __name__ == "__main__":
    unittest.main()  # pragma: no cover<|MERGE_RESOLUTION|>--- conflicted
+++ resolved
@@ -8,10 +8,7 @@
 import mock
 # pylint: disable=unused-import, no-name-in-module
 from acme.magic_typing import Callable, Dict, Union
-<<<<<<< HEAD
-=======
 # pylint: enable=unused-import, no-name-in-module
->>>>>>> 255e5120
 
 
 def get_signals(signums):
@@ -29,12 +26,7 @@
 def signal_receiver(signums):
     """Context manager to catch signals"""
     signals = []
-<<<<<<< HEAD
-    prev_handlers = {}  # type: Dict[int, Union[int, None, Callable[[], None]]]
-    prev_handlers = get_signals(signums)
-=======
     prev_handlers = get_signals(signums)  # type: Dict[int, Union[int, None, Callable]]
->>>>>>> 255e5120
     set_signals(dict((s, lambda s, _: signals.append(s)) for s in signums))
     yield signals
     set_signals(prev_handlers)
