--- conflicted
+++ resolved
@@ -60,7 +60,6 @@
             if vhost is not None and vhost.addrs:
                 addresses.append(list(vhost.addrs))
             else:
-<<<<<<< HEAD
                 if ipv6info[0]:
                     # If IPv6 is active in Nginx configuration
                     ipv6_addr = "[::]:{0} ssl".format(
@@ -72,10 +71,8 @@
                                       obj.Addr.fromstring(ipv6_addr)])
                 else:
                     addresses.append([obj.Addr.fromstring(default_addr)])
-=======
-                addresses.append([obj.Addr.fromstring(default_addr)])
-                logger.info("Using default address %s for TLSSNI01 authentication.", default_addr)
->>>>>>> 95a7d458
+                    logger.info("Using default address %s for TLSSNI01 authentication.",
+                                default_addr)
 
         # Create challenge certs
         responses = [self._setup_challenge_cert(x) for x in self.achalls]
