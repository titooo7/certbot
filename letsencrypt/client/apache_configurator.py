import hashlib
import os
import pkg_resources
import re
import shutil
import socket
import subprocess
import sys
import time

from Crypto import Random

from letsencrypt.client import augeas_configurator
from letsencrypt.client import CONFIG
from letsencrypt.client import crypto_util
from letsencrypt.client import errors
from letsencrypt.client import le_util
from letsencrypt.client import logger


# Configurator should be turned into a Singleton

# Note: Apache 2.4 NameVirtualHost directive is deprecated... all vhost twins
# are considered name based vhosts by default. The use of the directive will
# emit a warning.

# TODO: Augeas sections ie. <VirtualHost>, <IfModule> beginning and closing
# tags need to be the same case, otherwise Augeas doesn't recognize them.
# This is not able to be completely remedied by regular expressions because
# Augeas views <VirtualHost> </Virtualhost> as an error. This will just
# require another check_parsing_errors() after all files are included...
# (after a find_directive search is executed currently). It can be a one
# time check however because all of Trustifies transactions will ensure
# only properly formed sections are added.

# Note: This protocol works for filenames with spaces in it, the sites are
# properly set up and directives are changed appropriately, but Apache won't
# recognize names in sites-enabled that have spaces. These are not added to the
# Apache configuration. It may be wise to warn the user if they are trying
# to use vhost filenames that contain spaces and offer to change ' ' to '_'

# Note: FILEPATHS and changes to files are transactional.  They are copied
# over before the updates are made to the existing files. NEW_FILES is
# transactional due to the use of register_file_creation()

class VH(object):
    """Represents an Apache Virtualhost."""

    def __init__(self, filename_path, vh_path, vh_addrs, is_ssl, is_enabled):
        self.file = filename_path
        self.path = vh_path
        self.addrs = vh_addrs
        self.names = []
        self.ssl = is_ssl
        self.enabled = is_enabled

    def set_names(self, list_of_names):
        """Set names."""
        self.names = list_of_names

    def add_name(self, name):
        """Add name to vhost."""
        self.names.append(name)


class ApacheConfigurator(augeas_configurator.AugeasConfigurator):
    """Apache configurator.

    State of Configurator: This code has been tested under Ubuntu 12.04
    Apache 2.2 and this code works for Ubuntu 14.04 Apache 2.4. Further
    notes below.

    This class was originally developed for Apache 2.2 and has not seen a
    an overhaul to include proper setup of new Apache configurations.
    The biggest changes have been the IncludeOptional directive, the
    deprecation of the NameVirtualHost directive, and the name change of
    mod_ssl.c to ssl_module. Although these changes
    have not been implemented yet, they will be shortly.
    That being said, this class can still adequately configure most typical
    Apache 2.4 servers as the deprecated NameVirtualHost has no effect
    and the typical directories are parsed by the Augeas configuration
    parser automatically.

    The API of this class will change in the coming weeks as the exact
    needs of client's are clarified with the new and developing protocol.

    This class will eventually derive from a generic Configurator class
    so that other Configurators (like Nginx) can be developed and interoperate
    with the client.

    """
    def __init__(self, server_root=CONFIG.SERVER_ROOT):
        super(ApacheConfigurator, self).__init__()

        self.server_root = server_root

        # See if any temporary changes need to be recovered
        # This needs to occur before VH objects are setup...
        # because this will change the underlying configuration and potential
        # vhosts
        self.recovery_routine()
        # Check for errors in parsing files with Augeas
        self.check_parsing_errors("httpd.aug")
        # This problem has been fixed in Augeas 1.0
        self.standardize_excl()

        # Determine user's main config file
        self.user_config_file = self._set_user_config_file()

        self.vhosts = self.get_virtual_hosts()
        # Add name_server association dict
        self.assoc = dict()
        # Verify that all directories and files exist with proper permissions
        verify_setup()

        # Enable mod_ssl if it isn't already enabled
        # This is Let's Encrypt... we enable mod_ssl on initialization :)
        # TODO: attempt to make the check faster... this enable should
        #       be asynchronous as it shouldn't be that time sensitive
        #       on initialization
        if not check_ssl_loaded():
            logger.info("Loading mod_ssl into Apache Server")
            enable_mod("ssl")

        # Note: initialization doesn't check to see if the config is correct
        # by Apache's standards. This should be done by the client (client.py)
        # if it is desired. There may be instances where correct configuration
        # isn't required on startup.

    # TODO: This function can be improved to ensure that the final directives
    # are being modified whether that be in the include files or in the
    # virtualhost declaration - these directives can be overwritten
    def deploy_cert(self, vhost, cert, key, cert_chain=None):
        """Deploys certificate to specified virtual host.

        Currently tries to find the last directives to deploy the cert in
        the given virtualhost. If it can't find the directives, it searches
        the "included" confs. The function verifies that it has located
        the three directives and finally modifies them to point to the correct
        destination

        .. todo:: Make sure last directive is changed

        .. todo:: Might be nice to remove chain directive if none exists
                  This shouldn't happen within letsencrypt though

        :param vhost: ssl vhost to deploy certificate
        :type vhost: :class:`VH`

        :param str cert: certificate filename
        :param str key: private key filename
        :param str cert_chain: certificate chain filename

        :returns: Success
        :rtype: bool

        """
        path = {}

        path["cert_file"] = self.find_directive(case_i(
            "SSLCertificateFile"), None, vhost.path)
        path["cert_key"] = self.find_directive(case_i(
            "SSLCertificateKeyFile"), None, vhost.path)

        # Only include if a certificate chain is specified
        if cert_chain is not None:
            path["cert_chain"] = self.find_directive(
                case_i("SSLCertificateChainFile"), None, vhost.path)

        if len(path["cert_file"]) == 0 or len(path["cert_key"]) == 0:
            # Throw some "can't find all of the directives error"
            logger.warn(("Cannot find a cert or key directive in %s"
                         % vhost.path))
            logger.warn("VirtualHost was not modified")
            # Presumably break here so that the virtualhost is not modified
            return False

        logger.info("Deploying Certificate to VirtualHost %s" % vhost.file)

        self.aug.set(path["cert_file"][0], cert)
        self.aug.set(path["cert_key"][0], key)
        if cert_chain is not None:
            if len(path["cert_chain"]) == 0:
                self.add_dir(vhost.path, "SSLCertificateChainFile", cert_chain)
            else:
                self.aug.set(path["cert_chain"][0], cert_chain)

        self.save_notes += ("Changed vhost at %s with addresses of %s\n" %
                            (vhost.file, vhost.addrs))
        self.save_notes += "\tSSLCertificateFile %s\n" % cert
        self.save_notes += "\tSSLCertificateKeyFile %s\n" % key
        if cert_chain:
            self.save_notes += "\tSSLCertificateChainFile %s\n" % cert_chain
        # This is a significant operation, make a checkpoint
        return self.save()

    def choose_virtual_host(self, target_name):
        """ Chooses a virtual host based on the given domain name.

        .. todo:: This should maybe return list if no obvious answer
            is presented.

        :param str name: domain name

        :returns: ssl vhost associated with name
        :rtype: :class:`VH`

        """
        # Allows for domain names to be associated with a virtual host
        # Client isn't using create_dn_server_assoc(self, dn, vh) yet
        for domain, vhost in self.assoc:
            if domain == target_name:
                return vhost
        # Check for servernames/aliases for ssl hosts
        for vhost in self.vhosts:
            if vhost.ssl:
                for name in vhost.names:
                    if name == target_name:
                        return vhost
        # Checking for domain name in vhost address
        # This technique is not recommended by Apache but is technically valid
        for vhost in self.vhosts:
            for addr in vhost.addrs:
                tup = addr.partition(":")
                if tup[0] == target_name and tup[2] == "443":
                    return vhost

        # Check for non ssl vhosts with servernames/aliases == 'name'
        for vhost in self.vhosts:
            if not vhost.ssl:
                for name in vhost.names:
                    if name == target_name:
                        # When do we need to self.make_vhost_ssl(v)
                        return self.make_vhost_ssl(vhost)

        # No matches, search for the default
        for vhost in self.vhosts:
            for addr in vhost.addrs:
                if addr == "_default_:443":
                    return vhost
        return None

    def create_dn_server_assoc(self, domain, vhost):
        """Create an association between a domain name and virtual host.

        Helps to choose an appropriate vhost

        :param str domain: domain name to associate

        :param vhost: virtual host to associate with domain
        :type vhost: :class:`VH`

        """
        self.assoc[domain] = vhost

    def get_all_names(self):
        """Returns all names found in the Apache Configuration.

        :returns: All ServerNames, ServerAliases, and reverse DNS entries for
                  virtual host addresses
        :rtype: set

        """
        all_names = set()

        # Kept in same function to avoid multiple compilations of the regex
        priv_ip_regex = (r"(^127\.0\.0\.1)|(^10\.)|(^172\.1[6-9]\.)|"
                         r"(^172\.2[0-9]\.)|(^172\.3[0-1]\.)|(^192\.168\.)")
        private_ips = re.compile(priv_ip_regex)

        for vhost in self.vhosts:
            all_names.update(vhost.names)
            for addr in vhost.addrs:
                a_tup = addr.partition(":")

                # If it isn't a private IP, do a reverse DNS lookup
                if not private_ips.match(a_tup[0]):
                    try:
                        socket.inet_aton(a_tup[0])
                        all_names.add(socket.gethostbyaddr(a_tup[0])[0])
                    except (socket.error, socket.herror, socket.timeout):
                        continue

        return all_names

    def _set_user_config_file(self, filename=''):
        """Set the appropriate user configuration file

        .. todo:: This will have to be updated for other distros versions

        :param str filename: optional filename that will be used as the
            user config

        """
        if filename:
            return filename
        else:
            # Basic check to see if httpd.conf exists and
            # in heirarchy via direct include
            # httpd.conf was very common as a user file in Apache 2.2
            if (os.path.isfile(self.server_root + 'httpd.conf') and
                self.find_directive(case_i("Include"),
                                    case_i("httpd.conf"))):
                return os.path.join(self.server_root, 'httpd.conf')
            else:
                return os.path.join(self.server_root + 'apache2.conf')

    def _add_servernames(self, host):
        """Helper function for get_virtual_hosts().

        :param host: In progress vhost whose names will be added
        :type host: :class:`VH`

        """
        name_match = self.aug.match(("%s//*[self::directive=~regexp('%s')] | "
                                     "%s//*[self::directive=~regexp('%s')]" %
                                     (host.path,
                                      case_i('ServerName'),
                                      host.path,
                                      case_i('ServerAlias'))))
        for name in name_match:
            args = self.aug.match(name + "/*")
            for arg in args:
                host.add_name(self.aug.get(arg))

    def _create_vhost(self, path):
        """Used by get_virtual_hosts to create vhost objects

        :param str path: Augeas path to virtual host

        :returns: newly created vhost
        :rtype: :class:`VH`

        """
        addrs = []
        args = self.aug.match(path + "/arg")
        for arg in args:
            addrs.append(self.aug.get(arg))
        is_ssl = False

        if len(self.find_directive(
                case_i("SSLEngine"), case_i("on"), path)) > 0:
            is_ssl = True

        filename = get_file_path(path)
        is_enabled = self.is_site_enabled(filename)
        vhost = VH(filename, path, addrs, is_ssl, is_enabled)
        self._add_servernames(vhost)
        return vhost

    # TODO: make "sites-available" a configurable directory
    def get_virtual_hosts(self):
        """Returns list of virtual hosts found in the Apache configuration.

        :returns: List of :class:`VH` objects found in configuration
        :rtype: list

        """
        # Search sites-available, httpd.conf for possible virtual hosts
        paths = self.aug.match(
            ("/files%ssites-available//*[label()=~regexp('%s')]" %
             (self.server_root, case_i('VirtualHost'))))
        vhs = []
        for path in paths:
            vhs.append(self._create_vhost(path))

        return vhs

    def is_name_vhost(self, target_addr):
        """Returns if vhost is a name based vhost

        Checks if addr has a NameVirtualHost directive in the Apache config

        :param str addr: vhost address ie. \*:443

        :returns: Success
        :rtype: bool

        """
        # search for NameVirtualHost directive for ip_addr
        # check httpd.conf, ports.conf,
        # note ip_addr can be FQDN although Apache does not recommend it
        paths = self.find_directive(case_i("NameVirtualHost"), None)
        name_vh = []
        for path in paths:
            name_vh.append(self.aug.get(path))

        # Mixed and matched wildcard NameVirtualHost with VirtualHost
        # behavior is undefined. Make sure that an exact match exists

        # Check for exact match
        for addr in name_vh:
            if addr == target_addr:
                return True

        return False

    def add_name_vhost(self, addr):
        """Adds NameVirtualHost directive for given address.

        Directive is added to ports.conf unless the file doesn't exist
        It is added to httpd.conf as a backup

        :param str addr: Address that will be added as NameVirtualHost directive

        """
        aug_file_path = "/files%sports.conf" % self.server_root
        self.add_dir_to_ifmodssl(aug_file_path, "NameVirtualHost", addr)

        # TODO: Check to see if len(find_dir) can just be if find_dir()
        if len(self.find_directive(
                case_i("NameVirtualHost"), case_i(addr))) == 0:
            logger.warn("ports.conf is not included in your Apache config...")
            logger.warn("Adding NameVirtualHost directive to httpd.conf")

            self.add_dir_to_ifmodssl("/files%shttpd.conf" % self.server_root,
                                     "NameVirtualHost",
                                     addr)

        self.save_notes += 'Setting %s to be NameBasedVirtualHost\n' % addr

    def add_dir_to_ifmodssl(self, aug_conf_path, directive, val):
        """Adds directive and value to IfMod ssl block.

        Adds given directive and value along configuration path within
        an IfMod mod_ssl.c block.  If the IfMod block does not exist in
        the file, it is created.

        :param str aug_conf_path: Desired Augeas config path to add directive
        :param str directive: Directive you would like to add
        :param str val: Value of directive ie. Listen 443, 443 is the value

        """
        # TODO: Add error checking code... does the path given even exist?
        #       Does it throw exceptions?
        if_mod_path = self.get_ifmod(aug_conf_path, "mod_ssl.c")
        # IfModule can have only one valid argument, so append after
        self.aug.insert(if_mod_path + "arg", "directive", False)
        nvh_path = if_mod_path + "directive[1]"
        self.aug.set(nvh_path, directive)
        self.aug.set(nvh_path + "/arg", val)

    def make_server_sni_ready(self, vhost, default_addr="*:443"):
        """Checks to see if the server is ready for SNI challenges.

        .. todo:: This should largely depend on the version of Apache

        :param vhost: VHost to check SNI compatibility
        :type vhost: :class:`VH`

        :param str default_addr: TODO - investigate function further

        """
        # Check if mod_ssl is loaded
        if not check_ssl_loaded():
            logger.error("Please load the SSL module with Apache")
            return False

        # Check for Listen 443
        # TODO: This could be made to also look for ip:443 combo
        # TODO: Need to search only open directives and IfMod mod_ssl.c
        if len(self.find_directive(case_i("Listen"), "443")) == 0:
            logger.debug("No Listen 443 directive found")
            logger.debug("Setting the Apache Server to Listen on port 443")
            self.add_dir_to_ifmodssl("/files%sports.conf" % self.server_root,
                                     "Listen", "443")
            self.save_notes += "Added Listen 443 directive to ports.conf\n"

        # Check for NameVirtualHost
        # First see if any of the vhost addresses is a _default_ addr
        for addr in vhost.addrs:
            tup = addr.partition(":")
            if tup[0] == "_default_":
                if not self.is_name_vhost(default_addr):
                    logger.debug(("Setting all VirtualHosts on "
                                  "%s to be name based vhosts" % default_addr))
                    self.add_name_vhost(default_addr)

                return True
        # No default addresses... so set each one individually
        for addr in vhost.addrs:
            if not self.is_name_vhost(addr):
                logger.debug(("Setting VirtualHost at %s "
                             "to be a name based virtual host" % addr))
                self.add_name_vhost(addr)

        return True

    def get_ifmod(self, aug_conf_path, mod):
        """Returns the path to <IfMod mod> and creates one if it doesn't exist.

        :param str aug_conf_path: Augeas configuration path
        :param str mod: module ie. mod_ssl.c

        """
        if_mods = self.aug.match(("%s/IfModule/*[self::arg='%s']" %
                                 (aug_conf_path, mod)))
        if len(if_mods) == 0:
            self.aug.set("%s/IfModule[last() + 1]" % aug_conf_path, "")
            self.aug.set("%s/IfModule[last()]/arg" % aug_conf_path, mod)
            if_mods = self.aug.match(("%s/IfModule/*[self::arg='%s']" %
                                     (aug_conf_path, mod)))
        # Strip off "arg" at end of first ifmod path
        return if_mods[0][:len(if_mods[0]) - 3]

    def add_dir(self, aug_conf_path, directive, arg):
        """Appends directive to the end fo the file given by aug_conf_path.

        Note: Not added to AugeasConfigurator because it may depend on the lens

        :param str aug_conf_path: Augeas configuration path to add directive
        :param str directive: Directive to add
        :param str arg: Value of the directive. ie. Listen 443, 443 is arg


        """
        self.aug.set(aug_conf_path + "/directive[last() + 1]", directive)
        if type(arg) is not list:
            self.aug.set(aug_conf_path + "/directive[last()]/arg", arg)
        else:
            for i in range(len(arg)):
                self.aug.set("%s/directive[last()]/arg[%d]" %
                             (aug_conf_path, (i+1)),
                             arg[i])

    def find_directive(self, directive, arg=None, start=None):
        """Finds directive in the configuration.

        Recursively searches through config files to find directives
        Directives should be in the form of a case insensitive regex currently

        .. todo:: arg should probably be a list

        Note: Augeas is inherently case sensitive while Apache is case
        insensitive.  Augeas 1.0 allows case insensitive regexes like
        regexp(/Listen/, 'i'), however the version currently supported
        by Ubuntu 0.10 does not.  Thus I have included my own case insensitive
        transformation by calling case_i() on everything to maintain
        compatibility.

        :param str directive: Directive to look for

        :param arg: Specific value direcitve must have, None if all should
                    be considered
        :type arg: str or None

        :param str start: Beginning Augeas path to begin looking

        """
        # Cannot place member variable in the definition of the function so...
        if not start:
            start = "/files%sapache2.conf" % self.server_root

        # Debug code
        # print "find_dir:", directive, "arg:", arg, " | Looking in:", start
        # No regexp code
        # if arg is None:
        #     matches = self.aug.match(start +
        # "//*[self::directive='"+directive+"']/arg")
        # else:
        #     matches = self.aug.match(start +
        # "//*[self::directive='" + directive+"']/* [self::arg='" + arg + "']")

        # includes = self.aug.match(start +
        # "//* [self::directive='Include']/* [label()='arg']")

        if arg is None:
            matches = self.aug.match(("%s//*[self::directive=~regexp('%s')]/arg"
                                      % (start, directive)))
        else:
            matches = self.aug.match(("%s//*[self::directive=~regexp('%s')]/*"
                                      "[self::arg=~regexp('%s')]" %
                                      (start, directive, arg)))

        includes = self.aug.match(("%s//* [self::directive=~regexp('%s')]/* "
                                   "[label()='arg']" %
                                   (start, case_i('Include'))))

        for include in includes:
            # start[6:] to strip off /files
            matches.extend(self.find_directive(
                directive, arg, self.get_include_path(strip_dir(start[6:]),
                                                      self.aug.get(include))))

        return matches

    def get_include_path(self, cur_dir, arg):
        """Converts an Apache Include directive into Augeas path.

        Converts an Apache Include directive argument into an Augeas
        searchable path

        .. todo:: convert to use os.path.join()

        :param str cur_dir: current working directory

        :param str arg: Argument of Include directive

        :returns: Augeas path string
        :rtype: str

        """
        # Sanity check argument - maybe
        # Question: what can the attacker do with control over this string
        # Effect parse file... maybe exploit unknown errors in Augeas
        # If the attacker can Include anything though... and this function
        # only operates on Apache real config data... then the attacker has
        # already won.
        # Perhaps it is better to simply check the permissions on all
        # included files?
        # check_config to validate apache config doesn't work because it
        # would create a race condition between the check and this input

        # TODO: Maybe... although I am convinced we have lost if
        # Apache files can't be trusted.  The augeas include path
        # should be made to be exact.

        # Check to make sure only expected characters are used <- maybe remove
        # validChars = re.compile("[a-zA-Z0-9.*?_-/]*")
        # matchObj = validChars.match(arg)
        # if matchObj.group() != arg:
        #     logger.error("Error: Invalid regexp characters in %s" % arg)
        #     return []

        # Standardize the include argument based on server root
        if not arg.startswith("/"):
            arg = cur_dir + arg
        # conf/ is a special variable for ServerRoot in Apache
        elif arg.startswith("conf/"):
            arg = self.server_root + arg[5:]
        # TODO: Test if Apache allows ../ or ~/ for Includes

        # Attempts to add a transform to the file if one does not already exist
        self.parse_file(arg)

        # Argument represents an fnmatch regular expression, convert it
        # Split up the path and convert each into an Augeas accepted regex
        # then reassemble
        if "*" in arg or "?" in arg:
            split_arg = arg.split("/")
            for idx, split in enumerate(split_arg):
                # * and ? are the two special fnmatch characters
                if "*" in split or "?" in split:
                    # Turn it into a augeas regex
                    # TODO: Can this instead be an augeas glob instead of regex
                    split_arg[idx] = ("* [label()=~regexp('%s')]" %
                                      self.fnmatch_to_re(split))
            # Reassemble the argument
            arg = "/".join(split_arg)

        # If the include is a directory, just return the directory as a file
        if arg.endswith("/"):
            return "/files" + arg[:len(arg)-1]
        return "/files"+arg

    def make_vhost_ssl(self, nonssl_vhost):
        """Makes an ssl_vhost version of a nonssl_vhost.

        Duplicates vhost and adds default ssl options
        New vhost will reside as (nonssl_vhost.path) + CONFIG.LE_VHOST_EXT

        :param nonssl_vhost: Valid VH that doesn't have SSLEngine on
        :type nonssl_vhost: :class:`VH`

        :returns: SSL vhost
        :rtype: :class:`VH`

        """
        avail_fp = nonssl_vhost.file
        # Copy file
        if avail_fp.endswith(".conf"):
            ssl_fp = avail_fp[:-(len(".conf"))] + CONFIG.LE_VHOST_EXT
        else:
            ssl_fp = avail_fp + CONFIG.LE_VHOST_EXT

        # First register the creation so that it is properly removed if
        # configuration is rolled back
        self.register_file_creation(False, ssl_fp)

        try:
            orig_file = open(avail_fp, 'r')
            new_file = open(ssl_fp, 'w')
            new_file.write("<IfModule mod_ssl.c>\n")
            for line in orig_file:
                new_file.write(line)
            new_file.write("</IfModule>\n")
        except IOError:
            logger.fatal("Error writing/reading to file in make_vhost_ssl")
            sys.exit(49)
        finally:
            orig_file.close()
            new_file.close()

        self.aug.load()
        # Delete the VH addresses because they may change here
        del nonssl_vhost.addrs[:]
        ssl_addrs = []

        # change address to address:443, address:80
        addr_match = "/files%s//* [label()=~regexp('%s')]/arg"
        ssl_addr_p = self.aug.match(
            addr_match % (ssl_fp, case_i('VirtualHost')))
        avail_addr_p = self.aug.match(
            addr_match % (avail_fp, case_i('VirtualHost')))

        for i in range(len(avail_addr_p)):
            avail_old_arg = self.aug.get(avail_addr_p[i])
            ssl_old_arg = self.aug.get(ssl_addr_p[i])
            avail_tup = avail_old_arg.partition(":")
            ssl_tup = ssl_old_arg.partition(":")
            avail_new_addr = avail_tup[0] + ":80"
            ssl_new_addr = ssl_tup[0] + ":443"
            self.aug.set(avail_addr_p[i], avail_new_addr)
            self.aug.set(ssl_addr_p[i], ssl_new_addr)
            nonssl_vhost.addrs.append(avail_new_addr)
            ssl_addrs.append(ssl_new_addr)

        # Add directives
        vh_p = self.aug.match(("/files%s//* [label()=~regexp('%s')]" %
                               (ssl_fp, case_i('VirtualHost'))))
        if len(vh_p) != 1:
            logger.error("Error: should only be one vhost in %s" % avail_fp)
            sys.exit(1)

        self.add_dir(vh_p[0], "SSLCertificateFile",
                     "/etc/ssl/certs/ssl-cert-snakeoil.pem")
        self.add_dir(vh_p[0], "SSLCertificateKeyFile",
                     "/etc/ssl/private/ssl-cert-snakeoil.key")
        self.add_dir(vh_p[0], "Include", CONFIG.OPTIONS_SSL_CONF)

        # Log actions and create save notes
        logger.info("Created an SSL vhost at %s" % ssl_fp)
        self.save_notes += 'Created ssl vhost at %s\n' % ssl_fp
        self.save()

        # We know the length is one because of the assertion above
        ssl_vhost = self._create_vhost(vh_p[0])
        self.vhosts.append(ssl_vhost)

        # Check if nonssl_vhost's address was NameVirtualHost
        # NOTE: Searches through Augeas seem to ruin changes to directives
        #       The configuration must also be saved before being searched
        #       for the new directives; For these reasons... this is tacked
        #       on after fully creating the new vhost
        need_to_save = False
        for i in range(len(nonssl_vhost.addrs)):

            if (self.is_name_vhost(nonssl_vhost.addrs[i]) and
                    not self.is_name_vhost(ssl_addrs[i])):
                self.add_name_vhost(ssl_addrs[i])
                logger.info("Enabling NameVirtualHosts on " + ssl_addrs[i])
                need_to_save = True

        if need_to_save:
            self.save()

        return ssl_vhost

    def enable_redirect(self, ssl_vhost):
        """Redirect all equivalent HTTP traffic to ssl_vhost.

        Adds Redirect directive to the port 80 equivalent of ssl_vhost
        First the function attempts to find the vhost with equivalent
        ip addresses that serves on non-ssl ports
        The function then adds the directive

        :param ssl_vhost: Destination of traffic, an ssl enabled vhost
        :type ssl_vhost: :class:`VH`

        :returns: Success, general_vhost (HTTP vhost)
        :rtype: (bool, :class:`VH`)

        """
        # TODO: Enable check to see if it is already there
        #       to avoid the extra restart
        enable_mod("rewrite")

        general_v = self._general_vhost(ssl_vhost)
        if general_v is None:
            # Add virtual_server with redirect
            logger.debug(
                "Did not find http version of ssl virtual host... creating")
            return self.create_redirect_vhost(ssl_vhost)
        else:
            # Check if redirection already exists
            exists, code = self.existing_redirect(general_v)
            if exists:
                if code == 0:
                    logger.debug("Redirect already added")
                    return True, general_v
                else:
                    logger.debug("Unknown redirect exists for this vhost")
                    return False, general_v
            # Add directives to server
            self.add_dir(general_v.path, "RewriteEngine", "On")
            self.add_dir(general_v.path,
                         "RewriteRule", CONFIG.REWRITE_HTTPS_ARGS)
            self.save_notes += ('Redirecting host in %s to ssl vhost in %s\n' %
                                (general_v.file, ssl_vhost.file))
            self.save()
            return True, general_v

    def existing_redirect(self, vhost):
        """Checks to see if existing redirect is in place.

        Checks to see if virtualhost already contains a rewrite or redirect
        returns boolean, integer
        The boolean indicates whether the redirection exists...
        The integer has the following code:
        0 - Existing letsencrypt https rewrite rule is appropriate and in place
        1 - Virtual host contains a Redirect directive
        2 - Virtual host contains an unknown RewriteRule

        -1 is also returned in case of no redirection/rewrite directives

        :param vhost: vhost to check
        :type vhost: :class:`VH`

        :returns: Success, code value... see documentation
        :rtype: bool, int

        """
        rewrite_path = self.find_directive(
            case_i("RewriteRule"), None, vhost.path)
        redirect_path = self.find_directive(
            case_i("Redirect"), None, vhost.path)

        if redirect_path:
            # "Existing Redirect directive for virtualhost"
            return True, 1
        if not rewrite_path:
            # "No existing redirection for virtualhost"
            return False, -1
        if len(rewrite_path) == len(CONFIG.REWRITE_HTTPS_ARGS):
            for idx, match in enumerate(rewrite_path):
                if self.aug.get(match) != CONFIG.REWRITE_HTTPS_ARGS[idx]:
                    # Not a letsencrypt https rewrite
                    return True, 2
            # Existing letsencrypt https rewrite rule is in place
            return True, 0
        # Rewrite path exists but is not a letsencrypt https rule
        return True, 2

    def create_redirect_vhost(self, ssl_vhost):
        """Creates an http_vhost specifically to redirect for the ssl_vhost.

        :param ssl_vhost: ssl vhost
        :type ssl_vhost: :class:`VH`

        :returns: Success, vhost
        :rtype: (bool, :class:`VH`)

        """
        # Consider changing this to a dictionary check
        # Make sure adding the vhost will be safe
        conflict, host_or_addrs = self._conflicting_host(ssl_vhost)
        if conflict:
            return False, host_or_addrs

        redirect_addrs = host_or_addrs

        # get servernames and serveraliases
        serveralias = ""
        servername = ""
        size_n = len(ssl_vhost.names)
        if size_n > 0:
            servername = "ServerName " + ssl_vhost.names[0]
            if size_n > 1:
                serveralias = " ".join(ssl_vhost.names[1:size_n])
                serveralias = "ServerAlias " + serveralias
        redirect_file = "<VirtualHost" + redirect_addrs + "> \n\
" + servername + "\n\
" + serveralias + " \n\
ServerSignature Off \n\
\n\
RewriteEngine On \n\
RewriteRule ^.*$ https://%{SERVER_NAME}%{REQUEST_URI} [L,R=permanent]\n\
\n\
ErrorLog /var/log/apache2/redirect.error.log \n\
LogLevel warn \n\
</VirtualHost>\n"

        # Write out the file
        # This is the default name
        redirect_filename = "le-redirect.conf"

        # See if a more appropriate name can be applied
        if len(ssl_vhost.names) > 0:
            # Sanity check...
            # make sure servername doesn't exceed filename length restriction
            if ssl_vhost.names[0] < (255-23):
                redirect_filename = "le-redirect-%s.conf" % ssl_vhost.names[0]

        redirect_filepath = ("%ssites-available/%s" %
                             (self.server_root, redirect_filename))

        # Register the new file that will be created
        # Note: always register the creation before writing to ensure file will
        # be removed in case of unexpected program exit
        self.register_file_creation(False, redirect_filepath)

        # Write out file
        with open(redirect_filepath, 'w') as redirect_fd:
            redirect_fd.write(redirect_file)
        logger.info("Created redirect file: " + redirect_filename)

        self.aug.load()
        # Make a new vhost data structure and add it to the lists
        new_fp = self.server_root + "sites-available/" + redirect_filename
        new_vhost = self._create_vhost("/files" + new_fp)
        self.vhosts.append(new_vhost)

        # Finally create documentation for the change
        self.save_notes += ('Created a port 80 vhost, %s, for redirection to '
                            'ssl vhost %s\n' %
                            (new_vhost.file, ssl_vhost.file))

        return True, new_vhost

    def _conflicting_host(self, ssl_vhost):
        """Checks for conflicting HTTP vhost for ssl_vhost.

        Checks for a conflicting host, such that a new port 80 host could not
        be created without ruining the apache config
        Used with redirection

        returns: conflict, host_or_addrs - boolean
        if conflict: returns conflicting vhost
        if not conflict: returns space separated list of new host addrs

        :param ssl_vhost: SSL Vhost to check for possible port 80 redirection
        :type ssl_vhost: :class:`VH`

        :returns: TODO
        :rtype: TODO

        """
        # Consider changing this to a dictionary check
        redirect_addrs = ""
        for ssl_a in ssl_vhost.addrs:
            # Add space on each new addr, combine "VirtualHost"+redirect_addrs
            redirect_addrs = redirect_addrs + " "
            ssl_tup = ssl_a.partition(":")
            ssl_a_vhttp = ssl_tup[0] + ":80"
            # Search for a conflicting host...
            for vhost in self.vhosts:
                if vhost.enabled:
                    for addr in vhost.addrs:
                        # Convert :* to standard ip address
                        if addr.endswith(":*"):
                            addr = addr[:len(addr)-2]
                        # Would require NameBasedVirtualHosts,too complicated?
                        # Maybe do later... right now just return false
                        # or overlapping addresses... order matters
                        if addr == ssl_a_vhttp or addr == ssl_tup[0]:
                            # We have found a conflicting host... just return
                            return True, vhost

            redirect_addrs = redirect_addrs + ssl_a_vhttp

        return False, redirect_addrs

    def _general_vhost(self, ssl_vhost):
        """Find appropriate HTTP vhost for ssl_vhost.

        Function needs to be thoroughly tested and perhaps improved
        Will not do well with malformed configurations
        Consider changing this into a dict check

        :param ssl_vhost: ssl vhost to check
        :type ssl_vhost: :class:`VH`

        :returns: HTTP vhost or None if unsuccessful
        :rtype: :class:`VH` or None

        """
        # _default_:443 check
        # Instead... should look for vhost of the form *:80
        # Should we prompt the user?
        ssl_addrs = ssl_vhost.addrs
        if ssl_addrs == ["_default_:443"]:
            ssl_addrs = ["*:443"]

        for vhost in self.vhosts:
            found = 0
            # Not the same vhost, and same number of addresses
            if vhost != ssl_vhost and len(vhost.addrs) == len(ssl_vhost.addrs):
                # Find each address in ssl_host in test_host
                for ssl_a in ssl_addrs:
                    ssl_tup = ssl_a.partition(":")
                    for test_a in vhost.addrs:
                        test_tup = test_a.partition(":")
                        if test_tup[0] == ssl_tup[0]:
                            # Check if found...
                            if (test_tup[2] == "80" or
                                    test_tup[2] == "" or
                                    test_tup[2] == "*"):
                                found += 1
                                break
                # Check to make sure all addresses were found
                # and names are equal
                if (found == len(ssl_vhost.addrs) and
                        set(vhost.names) == set(ssl_vhost.names)):
                    return vhost
        return None

    # TODO - both of these
    def enable_ocsp_stapling(self, ssl_vhost):
        return False

    def enable_hsts(self, ssl_vhost):
        return False

    def get_all_certs_keys(self):
        """ Find all existing keys, certs from configuration.

        Retrieve all certs and keys set in VirtualHosts on the Apache server

        :returns: list of tuples with form [(cert, key, path)]
        :rtype: list

        """
        c_k = set()

        for vhost in self.vhosts:
            if vhost.ssl:
                cert_path = self.find_directive(
                    case_i("SSLCertificateFile"), None, vhost.path)
                key_path = self.find_directive(
                    case_i("SSLCertificateKeyFile"), None, vhost.path)

                # Can be removed once find directive can return ordered results
                if len(cert_path) != 1 or len(key_path) != 1:
                    logger.error(("Too many cert or key directives in vhost "
                                  "%s" % vhost.file))
                    sys.exit(40)

                cert = os.path.abspath(self.aug.get(cert_path[0]))
                key = os.path.abspath(self.aug.get(key_path[0]))
                c_k.add((cert, key, get_file_path(cert_path[0])))

        return c_k

    def is_site_enabled(self, avail_fp):
        """Checks to see if the given site is enabled.

        .. todo:: fix hardcoded sites-enabled

        :param str avail_fp: Complete file path of available site

        :returns: Success
        :rtype: bool

        """
        enabled_dir = os.path.join(self.server_root, "sites-enabled/")
        for entry in os.listdir(enabled_dir):
            if os.path.realpath(enabled_dir + entry) == avail_fp:
                return True

        return False

    def enable_site(self, vhost):
        """Enables an available site, Apache restart required.

        .. todo:: This function should number subdomains before the domain vhost

        .. todo:: Make sure link is not broken...

        :param vhost: vhost to enable
        :type vhost: :class:`VH`

        :returns: Success
        :rtype: bool

        """
        if self.is_site_enabled(vhost.file):
            return True

        if "/sites-available/" in vhost.file:
            enabled_path = ("%ssites-enabled/%s" %
                            (self.server_root, os.path.basename(vhost.file)))
            self.register_file_creation(False, enabled_path)
            os.symlink(vhost.file, enabled_path)
            vhost.enabled = True
            logger.info("Enabling available site: %s" % vhost.file)
            self.save_notes += 'Enabled site %s\n' % vhost.file
            return True
        return False

    def fnmatch_to_re(self, clean_fn_match):
        """Method converts Apache's basic fnmatch to regular expression.

        :param str clean_fn_match: Apache style filename match, similar to globs

        :returns: regex suitable for augeas
        :rtype: str

        """
        regex = ""
        for letter in clean_fn_match:
            if letter == '.':
                regex = regex + r"\."
            elif letter == '*':
                regex = regex + ".*"
            # According to apache.org ? shouldn't appear
            # but in case it is valid...
            elif letter == '?':
                regex = regex + "."
            else:
                regex = regex + letter
        return regex

    def parse_file(self, file_path):
        """Parse file with Augeas

        Checks to see if file_path is parsed by Augeas
        If file_path isn't parsed, the file is added and Augeas is reloaded

        :param str file_path: Apache config file path

        """
        # Test if augeas included file for Httpd.lens
        # Note: This works for augeas globs, ie. *.conf
        inc_test = self.aug.match(
            "/augeas/load/Httpd/incl [. ='%s']" % file_path)
        if not inc_test:
            # Load up files
            # self.httpd_incl.append(file_path)
            # self.aug.add_transform("Httpd.lns",
            #                       self.httpd_incl, None, self.httpd_excl)
            self._add_httpd_transform(file_path)
            self.aug.load()

    def save_apache_config(self):
        """Backup complete Apache config. Not currently used."""
        # Not currently used
        # Should be safe because it is a protected directory
        shutil.copytree(self.server_root,
                        "%sapache2-%s" % (CONFIG.BACKUP_DIR, str(time.time())))

    def standardize_excl(self):
        """Standardize the excl arguments for the Httpd lens in Augeas.

        Note: Hack!
        Standardize the excl arguments for the Httpd lens in Augeas
        Servers sometimes give incorrect defaults
        Note: This problem should be fixed in Augeas 1.0.  Unfortunately,
        Augeas 0.10 appears to be the most popular version currently.

        """
        # attempt to protect against augeas error in 0.10.0 - ubuntu
        # *.augsave -> /*.augsave upon augeas.load()
        # Try to avoid bad httpd files
        # There has to be a better way... but after a day and a half of testing
        # I had no luck
        # This is a hack... work around... submit to augeas if still not fixed

        excl = ["*.augnew", "*.augsave", "*.dpkg-dist", "*.dpkg-bak",
                "*.dpkg-new", "*.dpkg-old", "*.rpmsave", "*.rpmnew",
                "*~",
                self.server_root + "*.augsave",
                self.server_root + "*~",
                self.server_root + "*/*augsave",
                self.server_root + "*/*~",
                self.server_root + "*/*/*.augsave",
                self.server_root + "*/*/*~"]

        for i in range(len(excl)):
            self.aug.set("/augeas/load/Httpd/excl[%d]" % (i+1), excl[i])

        self.aug.load()

    def restart(self, quiet=False):
        """Restarts apache server.

        :returns: Success
        :rtype: bool

        """
        # TODO: This should be written to use the process returncode
        try:
            proc = subprocess.Popen(['/etc/init.d/apache2', 'restart'],
                                    stdout=subprocess.PIPE,
                                    stderr=subprocess.PIPE)
            text = proc.communicate()

            if proc.returncode != 0:
                # Enter recovery routine...
                logger.error("Configtest failed")
                logger.error(text[0])
                logger.error(text[1])
            return False

        except (OSError, ValueError):
            logger.fatal(("Apache Restart Failed - "
                          "Please Check the Configuration"))
            sys.exit(1)

        return True

    def _add_httpd_transform(self, incl):
        """Add a transform to Augeas.

        This function will correctly add a transform to augeas
        The existing augeas.add_transform in python is broken.

        :param str incl: TODO

        """
        last_include = self.aug.match("/augeas/load/Httpd/incl [last()]")
        self.aug.insert(last_include[0], "incl", False)
        self.aug.set("/augeas/load/Httpd/incl[last()]", incl)

    def config_test(self):
        """Check the configuration of Apache for errors.

        :returns: Success
        :rtype: bool

        """
        try:
            proc = subprocess.Popen(
                ['sudo', '/usr/sbin/apache2ctl', 'configtest'],
                stdout=subprocess.PIPE,
                stderr=subprocess.PIPE)
            text = proc.communicate()
        except (OSError, ValueError):
            logger.fatal("Unable to run /usr/sbin/apache2ctl configtest")
            sys.exit(1)

        if proc.returncode != 0:
            # Enter recovery routine...
            logger.error("Configtest failed")
            logger.error(text[0])
            logger.error(text[1])
            return False

        return True

    ###########################################################################
    # Challenges Section
    ###########################################################################

    def perform(self, chall_dict):
        """Perform the configuration related challenge.

        :param dict chall_dict: Dictionary representing a challenge.

        """

        if chall_dict.get("type", "") == 'dvsni':
            return self.dvsni_perform(chall_dict)
        return None

    def dvsni_perform(self, chall_dict):
        """Peform a DVSNI challenge.

<<<<<<< HEAD
        Composed of:

        list_sni_tuple:
          List of tuples with form `(addr, r, nonce)`, where
          `addr` (`str`), `r` (base64 `str`), nonce (hex `str`)

        dvsni_key:
          File path to key (str)
=======
        Composed of
        list_sni_tuple: List of tuples with form (addr, r, nonce)
            addr (string), r (base64 string), nonce (hex string)

        dvsni_key: namedtuple - client.Client.Key()
>>>>>>> 8a62587a

        :param dict chall_dict: dvsni challenge - see documentation

        """
        # Save any changes to the configuration as a precaution
        # About to make temporary changes to the config
        self.save()

        # Do weak validation that challenge is of expected type
        if not ("list_sni_tuple" in chall_dict and "dvsni_key" in chall_dict):
            logger.fatal("Incorrect parameter given to Apache DVSNI challenge")
            logger.fatal("Chall dict: " + str(chall_dict))
            sys.exit(1)

        addresses = []
        default_addr = "*:443"
        for tup in chall_dict["list_sni_tuple"]:
            vhost = self.choose_virtual_host(tup[0])
            if vhost is None:
                logger.error(("No vhost exists with servername "
                              "or alias of: %s" % tup[0]))
                logger.error("No _default_:443 vhost exists")
                logger.error("Please specify servernames in the Apache config")
                return None

            # TODO - @jdkasten review this code to make sure it makes sense
            if not self.make_server_sni_ready(vhost, default_addr):
                return None

            for addr in vhost.addrs:
                if "_default_" in addr:
                    addresses.append([default_addr])
                    break
            else:
                addresses.append(vhost.addrs)

        # Generate S
        dvsni_s = Random.get_random_bytes(CONFIG.S_SIZE)
        # Create all of the challenge certs
        for tup in chall_dict["list_sni_tuple"]:
            # Need to decode from base64
            dvsni_r = le_util.jose_b64decode(tup[1])
            ext = dvsni_gen_ext(dvsni_r, dvsni_s)
            self.dvsni_create_chall_cert(
                tup[0], ext, tup[2], chall_dict["dvsni_key"])

        self.dvsni_mod_config(chall_dict["list_sni_tuple"],
                              chall_dict["dvsni_key"],
                              addresses)
        # Save reversible changes and restart the server
        self.save("SNI Challenge", True)
        self.restart(True)

        return {"type": "dvsni", "s": le_util.jose_b64encode(dvsni_s)}

    def cleanup(self):
        """Revert all challenges."""

        self.revert_challenge_config()
        self.restart(True)

    # TODO: Variable names
    def dvsni_mod_config(self, list_sni_tuple, dvsni_key,
                         ll_addrs):
        """Modifies Apache config files to include challenge vhosts.

        Result: Apache config includes virtual servers for issued challs

<<<<<<< HEAD
        :param list list_sni_tuple: list of tuples with the form
            `(addr, y, nonce)`, where `addr` is `str`, `y` is `bytearray`,
            and nonce is hex `str`
        :param str dvsni_key: file path to key
=======
        :param list_sni_tuple: list of tuples with the form (addr, y, nonce)
            addr (string), y (byte array), nonce (hex str)
        :type list_sni_tuple: list

        :param dvsni_key: Namedtuple with file, pem
        :type dvsni_key: `client.Client.Key` - namedtuple

>>>>>>> 8a62587a
        :param list ll_addrs: list of list of addresses to apply

        """
        # WARNING: THIS IS A POTENTIAL SECURITY VULNERABILITY
        # THIS SHOULD BE HANDLED BY THE PACKAGE MANAGER
        # AND TAKEN OUT BEFORE RELEASE, INSTEAD
        # SHOWING A NICE ERROR MESSAGE ABOUT THE PROBLEM

        # Check to make sure options-ssl.conf is installed
        if not os.path.isfile(CONFIG.OPTIONS_SSL_CONF):
            dist_conf = pkg_resources.resource_filename(
                __name__, os.path.basename(CONFIG.OPTIONS_SSL_CONF))
            shutil.copyfile(dist_conf, CONFIG.OPTIONS_SSL_CONF)

        # TODO: Use ip address of existing vhost instead of relying on FQDN
        config_text = "<IfModule mod_ssl.c> \n"
        for idx, lis in enumerate(ll_addrs):
            config_text += get_config_text(
                list_sni_tuple[idx][2], lis, dvsni_key.file)
        config_text += "</IfModule> \n"

        self.dvsni_conf_include_check(self.user_config_file)
        self.register_file_creation(True, CONFIG.APACHE_CHALLENGE_CONF)

        with open(CONFIG.APACHE_CHALLENGE_CONF, 'w') as new_conf:
            new_conf.write(config_text)

    def dvsni_conf_include_check(self, main_config):
        """Adds DVSNI challenge conf file into configuration.

        Adds DVSNI challenge include file if it does not already exist
        within mainConfig

        :param str main_config: file path to main user apache config file

        """
        if len(self.find_directive(
                case_i("Include"), CONFIG.APACHE_CHALLENGE_CONF)) == 0:
            # print "Including challenge virtual host(s)"
            self.add_dir("/files" + main_config,
                         "Include", CONFIG.APACHE_CHALLENGE_CONF)

    def dvsni_create_chall_cert(self, name, ext, nonce, dvsni_key):
        """Creates DVSNI challenge certifiate.

        Certificate created at dvsni_get_cert_file(nonce)

        :param str nonce: hex form of nonce

        :param dvsni_key: absolute path to key file
        :type dvsni_key: `client.Client.Key`

        """
        self.register_file_creation(True, dvsni_get_cert_file(nonce))

        cert_pem = crypto_util.make_ss_cert(
            dvsni_key.pem, [nonce + CONFIG.INVALID_EXT, name, ext])

        with open(dvsni_get_cert_file(nonce), 'w') as chall_cert_file:
            chall_cert_file.write(cert_pem)


def enable_mod(mod_name):
    """Enables module in Apache.

    Both enables and restarts Apache so module is active.

    :param str mod_name: Name of the module to enable

    """
    try:
        # Use check_output so the command will finish before reloading
        subprocess.check_call(["sudo", "a2enmod", mod_name],
                              stdout=open("/dev/null", 'w'),
                              stderr=open("/dev/null", 'w'))
        # Hopefully this waits for output
        subprocess.check_call(["sudo", "/etc/init.d/apache2", "restart"],
                              stdout=open("/dev/null", 'w'),
                              stderr=open("/dev/null", 'w'))
    except (OSError, subprocess.CalledProcessError) as err:
        logger.error("Error enabling mod_" + mod_name)
        logger.error("Exception: %s" % str(err))
        sys.exit(1)


def check_ssl_loaded():
    """Checks to see if mod_ssl is loaded

    Currently uses apache2ctl to get loaded module list

    .. todo:: This function is likely fragile to versions/distros

    :returns: If ssl_module is included and active in Apache
    :rtype: bool

    """
    try:
        # p=subprocess.check_output(['sudo', '/usr/sbin/apache2ctl', '-M'],
        #                            stderr=open("/dev/null", 'w'))
        proc = subprocess.Popen(['sudo', '/usr/sbin/apache2ctl', '-M'],
                                stdout=subprocess.PIPE,
                                stderr=open(
                                    "/dev/null", 'w')).communicate()[0]
    except (OSError, ValueError):
        logger.error("Error accessing apache2ctl for loaded modules!")
        logger.error("This may be caused by an Apache Configuration Error")
        return False

    if "ssl_module" in proc:
        return True
    return False


def verify_setup():
    """Verify the setup to ensure safe operating environment.

    Make sure that files/directories are setup with appropriate permissions
    Aim for defensive coding... make sure all input files
    have permissions of root

    """
    le_util.make_or_verify_dir(CONFIG.CONFIG_DIR, 0o755)
    le_util.make_or_verify_dir(CONFIG.WORK_DIR, 0o755)
    le_util.make_or_verify_dir(CONFIG.BACKUP_DIR, 0o755)


def case_i(string):
    """Returns case insensitive regex.

    Returns a sloppy, but necessary version of a case insensitive regex.
    Any string should be able to be submitted and the string is
    escaped and then made case insensitive.
    May be replaced by a more proper /i once augeas 1.0 is widely
    supported.

    :param str string: string to make case i regex

    """
    return "".join(["["+c.upper()+c.lower()+"]"
                    if c.isalpha() else c for c in re.escape(string)])


def get_file_path(vhost_path):
    """Get file path from augeas_vhost_path.

    Takes in Augeas path and returns the file name

    :param str vhost_path: Augeas virtual host path

    :returns: filename of vhost
    :rtype: str

    """
    # Strip off /files
    avail_fp = vhost_path[6:]
    # This can be optimized...
    while True:
        # Cast both to lowercase to be case insensitive
        find_if = avail_fp.lower().find("/ifmodule")
        if find_if != -1:
            avail_fp = avail_fp[:find_if]
            continue
        find_vh = avail_fp.lower().find("/virtualhost")
        if find_vh != -1:
            avail_fp = avail_fp[:find_vh]
            continue
        break
    return avail_fp


def strip_dir(path):
    """Returns directory of file path.

    .. todo:: Replace this with Python standard function

    :param str path: path is a file path. not an augeas section or
        directive path

    :returns: directory
    :rtype: str

    """
    index = path.rfind("/")
    if index > 0:
        return path[:index+1]
    # No directory
    return ""


def dvsni_get_cert_file(nonce):
    """Returns standardized name for challenge certificate.

    :param str nonce: hex form of nonce

    :returns: certificate file name
    :rtype: str

    """
    return CONFIG.WORK_DIR + nonce + ".crt"


def get_config_text(nonce, ip_addrs, dvsni_key_file):
    """Chocolate virtual server configuration text

<<<<<<< HEAD
    :param str nonce: hex form of nonce
    :param str ip_addrs: addresses of challenged domain
    :param str key: file path to key
=======
    :param nonce: hex form of nonce
    :type nonce: str

    :param ip_addrs: addresses of challenged domain
    :type ip_addrs: str

    :param str dvsni_key_file: Path to key file
>>>>>>> 8a62587a

    :returns: virtual host configuration text
    :rtype: str

    """
    return ("<VirtualHost " + " ".join(ip_addrs) + "> \n"
            "ServerName " + nonce + CONFIG.INVALID_EXT + " \n"
            "UseCanonicalName on \n"
            "SSLStrictSNIVHostCheck on \n"
            "\n"
            "LimitRequestBody 1048576 \n"
            "\n"
            "Include " + CONFIG.OPTIONS_SSL_CONF + " \n"
            "SSLCertificateFile " + dvsni_get_cert_file(nonce) + " \n"
            "SSLCertificateKeyFile " + dvsni_key_file + " \n"
            "\n"
            "DocumentRoot " + CONFIG.CONFIG_DIR + "challenge_page/ \n"
            "</VirtualHost> \n\n")


def dvsni_gen_ext(dvsni_r, dvsni_s):
    """Generates z extension to be placed in certificate extension.

    :param bytearray dvsni_r: DVSNI r value
    :param bytearray dvsni_s: DVSNI s value

    result: returns z + CONFIG.INVALID_EXT

    """
    z_base = hashlib.new('sha256')
    z_base.update(dvsni_r)
    z_base.update(dvsni_s)

    return z_base.hexdigest() + CONFIG.INVALID_EXT


def main():
    """Main function used for quick testing purposes"""

    config = ApacheConfigurator()
    logger.setLogger(logger.FileLogger(sys.stdout))
    logger.setLogLevel(logger.DEBUG)

    # for v in config.vhosts:
    #     print v.file
    #     print v.addrs
    #     for name in v.names:
    #         print name

    print config.find_directive(
        case_i("NameVirtualHost"), case_i("holla:443"))

    # for m in config.find_directive("Listen", "443"):
    #     print "Directive Path:", m, "Value:", config.aug.get(m)

    # for v in config.vhosts:
    #     for a in v.addrs:
    #         print "Address:",a, "- Is name vhost?", config.is_name_vhost(a)

    # print config.get_all_names()

    # test_file = "/home/james/Desktop/ports_test.conf"
    # config.parse_file(test_file)

    # config.aug.insert("/files"+test_file+"/IfModule[1]/arg","directive",False)
    # config.aug.set("/files"+test_file+"/IfModule[1]/directive[1]", "Listen")
    # config.aug.set(
    #     "/files" +test_file+ "/IfModule[1]/directive[1]/arg", "556")

    # #config.save_notes = "Added listen 431 for test"
    # #config.register_file_creation("/home/james/Desktop/new_file.txt")
    # #config.save("Testing Saves", False)
    # #config.recover_checkpoint(1)

    # # config.display_checkpoints()
    config.config_test()

    # # Testing redirection and make_vhost_ssl
    # ssl_vh = None
    # for vh in config.vhosts:
    #     if not vh.addrs:
    #         print vh.names
    #         print vh.file
    #     if vh.addrs[0] == "23.20.47.131:80":
    #         print "Here we go"
    #         ssl_vh = config.make_vhost_ssl(vh)

    # config.enable_redirect(ssl_vh)

    # for vh in config.vhosts:
    #     if len(vh.names) > 0:
    #         config.deploy_cert(
    #             vh,
    #             "/home/james/Documents/apache_choc/req.pem",
    #             "/home/james/Documents/apache_choc/key.pem",
    #             "/home/james/Downloads/sub.class1.server.ca.pem")

if __name__ == "__main__":
    main()<|MERGE_RESOLUTION|>--- conflicted
+++ resolved
@@ -1255,7 +1255,6 @@
     def dvsni_perform(self, chall_dict):
         """Peform a DVSNI challenge.
 
-<<<<<<< HEAD
         Composed of:
 
         list_sni_tuple:
@@ -1263,14 +1262,7 @@
           `addr` (`str`), `r` (base64 `str`), nonce (hex `str`)
 
         dvsni_key:
-          File path to key (str)
-=======
-        Composed of
-        list_sni_tuple: List of tuples with form (addr, r, nonce)
-            addr (string), r (base64 string), nonce (hex string)
-
-        dvsni_key: namedtuple - client.Client.Key()
->>>>>>> 8a62587a
+          DVSNI key (:class:`letsencrypt.client.client.Client.Key`)
 
         :param dict chall_dict: dvsni challenge - see documentation
 
@@ -1339,20 +1331,13 @@
 
         Result: Apache config includes virtual servers for issued challs
 
-<<<<<<< HEAD
         :param list list_sni_tuple: list of tuples with the form
             `(addr, y, nonce)`, where `addr` is `str`, `y` is `bytearray`,
             and nonce is hex `str`
-        :param str dvsni_key: file path to key
-=======
-        :param list_sni_tuple: list of tuples with the form (addr, y, nonce)
-            addr (string), y (byte array), nonce (hex str)
-        :type list_sni_tuple: list
-
-        :param dvsni_key: Namedtuple with file, pem
-        :type dvsni_key: `client.Client.Key` - namedtuple
-
->>>>>>> 8a62587a
+
+        :param dvsni_key: DVSNI key
+        :type dvsni_key: :class:`letsencrypt.client.client.Client.Key`
+
         :param list ll_addrs: list of list of addresses to apply
 
         """
@@ -1557,19 +1542,9 @@
 def get_config_text(nonce, ip_addrs, dvsni_key_file):
     """Chocolate virtual server configuration text
 
-<<<<<<< HEAD
     :param str nonce: hex form of nonce
     :param str ip_addrs: addresses of challenged domain
-    :param str key: file path to key
-=======
-    :param nonce: hex form of nonce
-    :type nonce: str
-
-    :param ip_addrs: addresses of challenged domain
-    :type ip_addrs: str
-
     :param str dvsni_key_file: Path to key file
->>>>>>> 8a62587a
 
     :returns: virtual host configuration text
     :rtype: str
