"""Let's Encrypt client interfaces."""
import zope.interface

# pylint: disable=no-self-argument,no-method-argument,no-init,inherit-non-class
# pylint: disable=too-few-public-methods


class IPluginFactory(zope.interface.Interface):
    """IPlugin factory.

    Objects providing this interface will be called without satisfying
    any entry point "extras" (extra dependencies) you might have defined
    for your plugin, e.g (excerpt from ``setup.py`` script)::

      setup(
          ...
          entry_points={
              'letsencrypt.plugins': [
                  'name=example_project.plugin[plugin_deps]',
              ],
          },
          extras_require={
              'plugin_deps': ['dep1', 'dep2'],
          }
      )

    Therefore, make sure such objects are importable and usable without
    extras. This is necessary, because CLI does the following operations
    (in order):

      - loads an entry point,
      - calls `inject_parser_options`,
      - requires an entry point,
      - creates plugin instance (`__call__`).

    """

    description = zope.interface.Attribute("Short plugin description")

    def __call__(config, name):
        """Create new `IPlugin`.

        :param IConfig config: Configuration.
        :param str name: Unique plugin name.

        """

    def inject_parser_options(parser, name):
        """Inject argument parser options (flags).

        1. Be nice and prepend all options and destinations with
        `~.common.option_namespace` and `~common.dest_namespace`.

        2. Inject options (flags) only. Positional arguments are not
        allowed, as this would break the CLI.

        :param ArgumentParser parser: (Almost) top-level CLI parser.
        :param str name: Unique plugin name.

        """


class IPlugin(zope.interface.Interface):
    """Let's Encrypt plugin."""

    def prepare():
        """Prepare the plugin.

         Finish up any additional initialization.

         :raises letsencrypt.errors.LetsEncryptMisconfigurationError:
             when full initialization cannot be completed. Plugin will be
             displayed on a list of available plugins.
         :raises letsencrypt.errors.LetsEncryptNoInstallationError:
             when the necessary programs/files cannot be located. Plugin
             will NOT be displayed on a list of available plugins.

        """

    def more_info():
        """Human-readable string to help the user.

        Should describe the steps taken and any relevant info to help the user
        decide which plugin to use.

        """


class IAuthenticator(IPlugin):
    """Generic Let's Encrypt Authenticator.

    Class represents all possible tools processes that have the
    ability to perform challenges and attain a certificate.

    """

    def get_chall_pref(domain):
        """Return list of challenge preferences.

        :param str domain: Domain for which challenge preferences are sought.

        :returns: List of challege types (subclasses of
            :class:`acme.challenges.Challenge`) with the most
            preferred challenges first. If a type is not specified, it means the
            Authenticator cannot perform the challenge.
        :rtype: list

        """

    def perform(achalls):
        """Perform the given challenge.

        :param list achalls: Non-empty (guaranteed) list of
            :class:`~letsencrypt.achallenges.AnnotatedChallenge`
            instances, such that it contains types found within
            :func:`get_chall_pref` only.

        :returns: List of ACME
            :class:`~acme.challenges.ChallengeResponse` instances
            or if the :class:`~acme.challenges.Challenge` cannot
            be fulfilled then:

            ``None``
              Authenticator can perform challenge, but not at this time.
            ``False``
              Authenticator will never be able to perform (error).

        :rtype: :class:`list` of
            :class:`acme.challenges.ChallengeResponse`

        """

    def cleanup(achalls):
        """Revert changes and shutdown after challenges complete.

        :param list achalls: Non-empty (guaranteed) list of
            :class:`~letsencrypt.achallenges.AnnotatedChallenge`
            instances, a subset of those previously passed to :func:`perform`.

        """


class IConfig(zope.interface.Interface):
    """Let's Encrypt user-supplied configuration.

    .. warning:: The values stored in the configuration have not been
        filtered, stripped or sanitized.

    """
    server = zope.interface.Attribute(
        "CA hostname (and optionally :port). The server certificate must "
        "be trusted in order to avoid further modifications to the client.")
    email = zope.interface.Attribute(
        "Email used for registration and recovery contact.")
    rsa_key_size = zope.interface.Attribute("Size of the RSA key.")

    config_dir = zope.interface.Attribute("Configuration directory.")
    work_dir = zope.interface.Attribute("Working directory.")
    backup_dir = zope.interface.Attribute("Configuration backups directory.")
    temp_checkpoint_dir = zope.interface.Attribute(
        "Temporary checkpoint directory.")
    in_progress_dir = zope.interface.Attribute(
        "Directory used before a permanent checkpoint is finalized.")
    cert_key_backup = zope.interface.Attribute(
        "Directory where all certificates and keys are stored. "
        "Used for easy revocation.")
    accounts_dir = zope.interface.Attribute(
        "Directory where all account information is stored.")
    account_keys_dir = zope.interface.Attribute(
        "Directory where all account keys are stored.")
    rec_token_dir = zope.interface.Attribute(
        "Directory where all recovery tokens are saved.")
    key_dir = zope.interface.Attribute("Keys storage.")
    cert_dir = zope.interface.Attribute("Certificates storage.")

    le_vhost_ext = zope.interface.Attribute(
        "SSL vhost configuration extension.")

<<<<<<< HEAD
    renewer_config_file = zope.interface.Attribute(
        "Location of renewal configuration file.")

    enroll_autorenew = zope.interface.Attribute(
        "Register this certificate in the database to be renewed"
        " automatically.")

=======
>>>>>>> 3dbf47eb
    cert_path = zope.interface.Attribute("Let's Encrypt certificate file path.")
    chain_path = zope.interface.Attribute("Let's Encrypt chain file path.")

    test_mode = zope.interface.Attribute(
        "Test mode. Disables certificate verification.")


class IInstaller(IPlugin):
    """Generic Let's Encrypt Installer Interface.

    Represents any server that an X509 certificate can be placed.

    """

    def get_all_names():
        """Returns all names that may be authenticated."""

    def deploy_cert(domain, cert_path, key_path, chain_path=None):
        """Deploy certificate.

        :param str domain: domain to deploy certificate file
        :param str cert_path: absolute path to the certificate file
        :param str key_path: absolute path to the private key file
        :param str chain_path: absolute path to the certificate chain file

        """

    def enhance(domain, enhancement, options=None):
        """Perform a configuration enhancement.

        :param str domain: domain for which to provide enhancement
        :param str enhancement: An enhancement as defined in
            :const:`~letsencrypt.constants.ENHANCEMENTS`
        :param options: Flexible options parameter for enhancement.
            Check documentation of
            :const:`~letsencrypt.constants.ENHANCEMENTS`
            for expected options for each enhancement.

        """

    def supported_enhancements():
        """Returns a list of supported enhancements.

        :returns: supported enhancements which should be a subset of
            :const:`~letsencrypt.constants.ENHANCEMENTS`
        :rtype: :class:`list` of :class:`str`

        """

    def get_all_certs_keys():
        """Retrieve all certs and keys set in configuration.

        :returns: tuples with form `[(cert, key, path)]`, where:

            - `cert` - str path to certificate file
            - `key` - str path to associated key file
            - `path` - file path to configuration file

        :rtype: list

        """

    def save(title=None, temporary=False):
        """Saves all changes to the configuration files.

        Both title and temporary are needed because a save may be
        intended to be permanent, but the save is not ready to be a full
        checkpoint

        :param str title: The title of the save. If a title is given, the
            configuration will be saved as a new checkpoint and put in a
            timestamped directory. `title` has no effect if temporary is true.

        :param bool temporary: Indicates whether the changes made will
            be quickly reversed in the future (challenges)

        """

    def rollback_checkpoints(rollback=1):
        """Revert `rollback` number of configuration checkpoints."""

    def view_config_changes():
        """Display all of the LE config changes."""

    def config_test():
        """Make sure the configuration is valid."""

    def restart():
        """Restart or refresh the server content."""


class IDisplay(zope.interface.Interface):
    """Generic display."""

    def notification(message, height, pause):
        """Displays a string message

        :param str message: Message to display
        :param int height: Height of dialog box if applicable
        :param bool pause: Whether or not the application should pause for
            confirmation (if available)

        """

    def menu(message, choices,
             ok_label="OK", cancel_label="Cancel", help_label=""):
        """Displays a generic menu.

        :param str message: message to display

        :param choices: choices
        :type choices: :class:`list` of :func:`tuple` or :class:`str`

        :param str ok_label: label for OK button
        :param str cancel_label: label for Cancel button
        :param str help_label: label for Help button

        :returns: tuple of (`code`, `index`) where
            `code` - str display exit code
            `index` - int index of the user's selection

        """

    def input(message):
        """Accept input from the user.

        :param str message: message to display to the user

        :returns: tuple of (`code`, `input`) where
            `code` - str display exit code
            `input` - str of the user's input
        :rtype: tuple

        """

    def yesno(message, yes_label="Yes", no_label="No"):
        """Query the user with a yes/no question.

        Yes and No label must begin with different letters.

        :param str message: question for the user

        :returns: True for "Yes", False for "No"
        :rtype: bool

        """

    def checklist(message, tags, default_state):
        """Allow for multiple selections from a menu.

        :param str message: message to display to the user
        :param list tags: where each is of type :class:`str` len(tags) > 0
        :param bool default_status: If True, items are in a selected state by
            default.

        """


class IValidator(zope.interface.Interface):
    """Configuration validator."""

    def redirect(name):
        """Verify redirect to HTTPS."""

    def ocsp_stapling(name):
        """Verify ocsp stapling for domain."""

    def https(names):
        """Verify HTTPS is enabled for domain."""

    def hsts(name):
        """Verify HSTS header is enabled."""<|MERGE_RESOLUTION|>--- conflicted
+++ resolved
@@ -176,16 +176,9 @@
     le_vhost_ext = zope.interface.Attribute(
         "SSL vhost configuration extension.")
 
-<<<<<<< HEAD
     renewer_config_file = zope.interface.Attribute(
         "Location of renewal configuration file.")
 
-    enroll_autorenew = zope.interface.Attribute(
-        "Register this certificate in the database to be renewed"
-        " automatically.")
-
-=======
->>>>>>> 3dbf47eb
     cert_path = zope.interface.Attribute("Let's Encrypt certificate file path.")
     chain_path = zope.interface.Attribute("Let's Encrypt chain file path.")
 
