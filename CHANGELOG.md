# Certbot change log

Certbot adheres to [Semantic Versioning](https://semver.org/).

## 0.32.0 - master

### Added

*

### Changed

* Certbot and its acme module now depend on josepy>=1.1.0 to avoid printing the
  warnings described at https://github.com/certbot/josepy/issues/13.
* Apache plugin now respects CERTBOT_DOCS environment variable when adding
  command line defaults.
<<<<<<< HEAD
* The running of manual plugin hooks is now always included in Certbot's log
  output.
=======
* Tests execution for certbot, certbot-apache and certbot-nginx packages now relies on pytest.
>>>>>>> b10ceb7d

### Fixed

*

Despite us having broken lockstep, we are continuing to release new versions of
all Certbot components during releases for the time being, however, the only
package with changes other than its version number was:

* acme
* certbot
* certbot-apache
* certbot-nginx

More details about these changes can be found on our GitHub repo.

## 0.31.0 - 2019-02-07

### Added

* Avoid reprocessing challenges that are already validated
  when a certificate is issued.
* Support for initiating (but not solving end-to-end) TLS-ALPN-01 challenges
  with the `acme` module.

### Changed

* Certbot's official Docker images are now based on Alpine Linux 3.9 rather
  than 3.7. The new version comes with OpenSSL 1.1.1.
* Lexicon-based DNS plugins are now fully compatible with Lexicon 3.x (support
  on 2.x branch is maintained).
* Apache plugin now attempts to configure all VirtualHosts matching requested
  domain name instead of only a single one when answering the HTTP-01 challenge.

### Fixed

* Fixed accessing josepy contents through acme.jose when the full acme.jose
  path is used.
* Clarify behavior for deleting certs as part of revocation.

Despite us having broken lockstep, we are continuing to release new versions of
all Certbot components during releases for the time being, however, the only
package with changes other than its version number was:

* acme
* certbot
* certbot-apache
* certbot-dns-cloudxns
* certbot-dns-dnsimple
* certbot-dns-dnsmadeeasy
* certbot-dns-gehirn
* certbot-dns-linode
* certbot-dns-luadns
* certbot-dns-nsone
* certbot-dns-ovh
* certbot-dns-sakuracloud

More details about these changes can be found on our GitHub repo.

## 0.30.2 - 2019-01-25

### Fixed

* Update the version of setuptools pinned in certbot-auto to 40.6.3 to
  solve installation problems on newer OSes.

Despite us having broken lockstep, we are continuing to release new versions of
all Certbot components during releases for the time being, however, this
release only affects certbot-auto.

More details about these changes can be found on our GitHub repo.

## 0.30.1 - 2019-01-24

### Fixed

* Always download the pinned version of pip in pipstrap to address breakages
* Rename old,default.conf to old-and-default.conf to address commas in filenames
  breaking recent versions of pip.
* Add VIRTUALENV_NO_DOWNLOAD=1 to all calls to virtualenv to address breakages
  from venv downloading the latest pip

Despite us having broken lockstep, we are continuing to release new versions of
all Certbot components during releases for the time being, however, the only
package with changes other than its version number was:

* certbot-apache

More details about these changes can be found on our GitHub repo.

## 0.30.0 - 2019-01-02

### Added

* Added the `update_account` subcommand for account management commands.

### Changed

* Copied account management functionality from the `register` subcommand
  to the `update_account` subcommand.
* Marked usage `register --update-registration` for deprecation and
  removal in a future release.

### Fixed

* Older modules in the josepy library can now be accessed through acme.jose
  like it could in previous versions of acme. This is only done to preserve
  backwards compatibility and support for doing this with new modules in josepy
  will not be added. Users of the acme library should switch to using josepy
  directly if they haven't done so already.

Despite us having broken lockstep, we are continuing to release new versions of
all Certbot components during releases for the time being, however, the only
package with changes other than its version number was:

* acme

More details about these changes can be found on our GitHub repo.

## 0.29.1 - 2018-12-05

### Added

*

### Changed

*

### Fixed

* The default work and log directories have been changed back to
  /var/lib/letsencrypt and /var/log/letsencrypt respectively.

Despite us having broken lockstep, we are continuing to release new versions of
all Certbot components during releases for the time being, however, the only
package with changes other than its version number was:

* certbot

More details about these changes can be found on our GitHub repo.

## 0.29.0 - 2018-12-05

### Added

* Noninteractive renewals with `certbot renew` (those not started from a
  terminal) now randomly sleep 1-480 seconds before beginning work in
  order to spread out load spikes on the server side.
* Added External Account Binding support in cli and acme library.
  Command line arguments --eab-kid and --eab-hmac-key added.

### Changed

* Private key permissioning changes: Renewal preserves existing group mode
  & gid of previous private key material. Private keys for new
  lineages (i.e. new certs, not renewed) default to 0o600.

### Fixed

* Update code and dependencies to clean up Resource and Deprecation Warnings.
* Only depend on imgconverter extension for Sphinx >= 1.6

Despite us having broken lockstep, we are continuing to release new versions of
all Certbot components during releases for the time being, however, the only
package with changes other than its version number was:

* acme
* certbot
* certbot-apache
* certbot-dns-cloudflare
* certbot-dns-digitalocean
* certbot-dns-google
* certbot-nginx

More details about these changes can be found on our GitHub repo:
https://github.com/certbot/certbot/milestone/62?closed=1

## 0.28.0 - 2018-11-7

### Added

* `revoke` accepts `--cert-name`, and doesn't accept both `--cert-name` and `--cert-path`.
* Use the ACMEv2 newNonce endpoint when a new nonce is needed, and newNonce is available in the directory.

### Changed

* Removed documentation mentions of `#letsencrypt` IRC on Freenode.
* Write README to the base of (config-dir)/live directory
* `--manual` will explicitly warn users that earlier challenges should remain in place when setting up subsequent challenges.
* Warn when using deprecated acme.challenges.TLSSNI01
* Log warning about TLS-SNI deprecation in Certbot
* Stop preferring TLS-SNI in the Apache, Nginx, and standalone plugins
* OVH DNS plugin now relies on Lexicon>=2.7.14 to support HTTP proxies
* Default time the Linode plugin waits for DNS changes to propogate is now 1200 seconds.

### Fixed

* Match Nginx parser update in allowing variable names to start with `${`.
* Fix ranking of vhosts in Nginx so that all port-matching vhosts come first
* Correct OVH integration tests on machines without internet access.
* Stop caching the results of ipv6_info in http01.py
* Test fix for Route53 plugin to prevent boto3 making outgoing connections.
* The grammar used by Augeas parser in Apache plugin was updated to fix various parsing errors.
* The CloudXNS, DNSimple, DNS Made Easy, Gehirn, Linode, LuaDNS, NS1, OVH, and
  Sakura Cloud DNS plugins are now compatible with Lexicon 3.0+.

Despite us having broken lockstep, we are continuing to release new versions of
all Certbot components during releases for the time being, however, the only
package with changes other than its version number was:

* acme
* certbot
* certbot-apache
* certbot-dns-cloudxns
* certbot-dns-dnsimple
* certbot-dns-dnsmadeeasy
* certbot-dns-gehirn
* certbot-dns-linode
* certbot-dns-luadns
* certbot-dns-nsone
* certbot-dns-ovh
* certbot-dns-route53
* certbot-dns-sakuracloud
* certbot-nginx

More details about these changes can be found on our GitHub repo:
https://github.com/certbot/certbot/milestone/59?closed=1

## 0.27.1 - 2018-09-06

### Fixed

* Fixed parameter name in OpenSUSE overrides for default parameters in the
  Apache plugin. Certbot on OpenSUSE works again.

Despite us having broken lockstep, we are continuing to release new versions of
all Certbot components during releases for the time being, however, the only
package with changes other than its version number was:

* certbot-apache

More details about these changes can be found on our GitHub repo:
https://github.com/certbot/certbot/milestone/60?closed=1

## 0.27.0 - 2018-09-05

### Added

* The Apache plugin now accepts the parameter --apache-ctl which can be
  used to configure the path to the Apache control script.

### Changed

* When using `acme.client.ClientV2` (or
 `acme.client.BackwardsCompatibleClientV2` with an ACME server that supports a
 newer version of the ACME protocol), an `acme.errors.ConflictError` will be
 raised if you try to create an ACME account with a key that has already been
 used. Previously, a JSON parsing error was raised in this scenario when using
 the library with Let's Encrypt's ACMEv2 endpoint.

### Fixed

* When Apache is not installed, Certbot's Apache plugin no longer prints
  messages about being unable to find apachectl to the terminal when the plugin
  is not selected.
* If you're using the Apache plugin with the --apache-vhost-root flag set to a
  directory containing a disabled virtual host for the domain you're requesting
  a certificate for, the virtual host will now be temporarily enabled if
  necessary to pass the HTTP challenge.
* The documentation for the Certbot package can now be built using Sphinx 1.6+.
* You can now call `query_registration` without having to first call
  `new_account` on `acme.client.ClientV2` objects.
* The requirement of `setuptools>=1.0` has been removed from `certbot-dns-ovh`.
* Names in certbot-dns-sakuracloud's tests have been updated to refer to Sakura
  Cloud rather than NS1 whose plugin certbot-dns-sakuracloud was based on.

Despite us having broken lockstep, we are continuing to release new versions of
all Certbot components during releases for the time being, however, the only
package with changes other than its version number was:

* acme
* certbot
* certbot-apache
* certbot-dns-ovh
* certbot-dns-sakuracloud

More details about these changes can be found on our GitHub repo:
https://github.com/certbot/certbot/milestone/57?closed=1

## 0.26.1 - 2018-07-17

### Fixed

* Fix a bug that was triggered when users who had previously manually set `--server` to get ACMEv2 certs tried to renew ACMEv1 certs.

Despite us having broken lockstep, we are continuing to release new versions of all Certbot components during releases for the time being, however, the only package with changes other than its version number was:

* certbot

More details about these changes can be found on our GitHub repo:
https://github.com/certbot/certbot/milestone/58?closed=1

## 0.26.0 - 2018-07-11

### Added

* A new security enhancement which we're calling AutoHSTS has been added to
  Certbot's Apache plugin. This enhancement configures your webserver to send a
  HTTP Strict Transport Security header with a low max-age value that is slowly
  increased over time. The max-age value is not increased to a large value
  until you've successfully managed to renew your certificate. This enhancement
  can be requested with the --auto-hsts flag.
* New official DNS plugins have been created for Gehirn Infrastracture Service,
  Linode, OVH, and Sakura Cloud. These plugins can be found on our Docker Hub
  page at https://hub.docker.com/u/certbot and on PyPI.
* The ability to reuse ACME accounts from Let's Encrypt's ACMEv1 endpoint on
  Let's Encrypt's ACMEv2 endpoint has been added.
* Certbot and its components now support Python 3.7.
* Certbot's install subcommand now allows you to interactively choose which
  certificate to install from the list of certificates managed by Certbot.
* Certbot now accepts the flag `--no-autorenew` which causes any obtained
  certificates to not be automatically renewed when it approaches expiration.
* Support for parsing the TLS-ALPN-01 challenge has been added back to the acme
  library.

### Changed

* Certbot's default ACME server has been changed to Let's Encrypt's ACMEv2
  endpoint. By default, this server will now be used for both new certificate
  lineages and renewals.
* The Nginx plugin is no longer marked labeled as an "Alpha" version.
* The `prepare` method of Certbot's plugins is no longer called before running
  "Updater" enhancements that are run on every invocation of `certbot renew`.

Despite us having broken lockstep, we are continuing to release new versions of
all Certbot components during releases for the time being, however, the only
packages with functional changes were:

* acme
* certbot
* certbot-apache
* certbot-dns-gehirn
* certbot-dns-linode
* certbot-dns-ovh
* certbot-dns-sakuracloud
* certbot-nginx

More details about these changes can be found on our GitHub repo:
https://github.com/certbot/certbot/milestone/55?closed=1

## 0.25.1 - 2018-06-13

### Fixed

* TLS-ALPN-01 support has been removed from our acme library. Using our current
  dependencies, we are unable to provide a correct implementation of this
  challenge so we decided to remove it from the library until we can provide
  proper support.
* Issues causing test failures when running the tests in the acme package with
  pytest<3.0 has been resolved.
* certbot-nginx now correctly depends on acme>=0.25.0.

Despite us having broken lockstep, we are continuing to release new versions of
all Certbot components during releases for the time being, however, the only
packages with changes other than their version number were:

* acme
* certbot-nginx

More details about these changes can be found on our GitHub repo:
https://github.com/certbot/certbot/milestone/56?closed=1

## 0.25.0 - 2018-06-06

### Added

* Support for the ready status type was added to acme. Without this change,
  Certbot and acme users will begin encountering errors when using Let's
  Encrypt's ACMEv2 API starting on June 19th for the staging environment and
  July 5th for production. See
  https://community.letsencrypt.org/t/acmev2-order-ready-status/62866 for more
  information.
* Certbot now accepts the flag --reuse-key which will cause the same key to be
  used in the certificate when the lineage is renewed rather than generating a
  new key.
* You can now add multiple email addresses to your ACME account with Certbot by
  providing a comma separated list of emails to the --email flag.
* Support for Let's Encrypt's upcoming TLS-ALPN-01 challenge was added to acme.
  For more information, see
  https://community.letsencrypt.org/t/tls-alpn-validation-method/63814/1.
* acme now supports specifying the source address to bind to when sending
  outgoing connections. You still cannot specify this address using Certbot.
* If you run Certbot against Let's Encrypt's ACMEv2 staging server but don't
  already have an account registered at that server URL, Certbot will
  automatically reuse your staging account from Let's Encrypt's ACMEv1 endpoint
  if it exists.
* Interfaces were added to Certbot allowing plugins to be called at additional
  points. The `GenericUpdater` interface allows plugins to perform actions
  every time `certbot renew` is run, regardless of whether any certificates are
  due for renewal, and the `RenewDeployer` interface allows plugins to perform
  actions when a certificate is renewed. See `certbot.interfaces` for more
  information.

### Changed

* When running Certbot with --dry-run and you don't already have a staging
  account, the created account does not contain an email address even if one
  was provided to avoid expiration emails from Let's Encrypt's staging server.
* certbot-nginx does a better job of automatically detecting the location of
  Nginx's configuration files when run on BSD based systems.
* acme now requires and uses pytest when running tests with setuptools with
  `python setup.py test`.
* `certbot config_changes` no longer waits for user input before exiting.

### Fixed

* Misleading log output that caused users to think that Certbot's standalone
  plugin failed to bind to a port when performing a challenge has been
  corrected.
* An issue where certbot-nginx would fail to enable HSTS if the server block
  already had an `add_header` directive has been resolved.
* certbot-nginx now does a better job detecting the server block to base the
  configuration for TLS-SNI challenges on.

Despite us having broken lockstep, we are continuing to release new versions of
all Certbot components during releases for the time being, however, the only
packages with functional changes were:

* acme
* certbot
* certbot-apache
* certbot-nginx

More details about these changes can be found on our GitHub repo:
https://github.com/certbot/certbot/milestone/54?closed=1

## 0.24.0 - 2018-05-02

### Added

* certbot now has an enhance subcommand which allows you to configure security
  enhancements like HTTP to HTTPS redirects, OCSP stapling, and HSTS without
  reinstalling a certificate.
* certbot-dns-rfc2136 now allows the user to specify the port to use to reach
  the DNS server in its credentials file.
* acme now parses the wildcard field included in authorizations so it can be
  used by users of the library.

### Changed

* certbot-dns-route53 used to wait for each DNS update to propagate before
  sending the next one, but now it sends all updates before waiting which
  speeds up issuance for multiple domains dramatically.
* Certbot's official Docker images are now based on Alpine Linux 3.7 rather
  than 3.4 because 3.4 has reached its end-of-life.
* We've doubled the time Certbot will spend polling authorizations before
  timing out.
* The level of the message logged when Certbot is being used with
  non-standard paths warning that crontabs for renewal included in Certbot
  packages from OS package managers may not work has been reduced. This stops
  the message from being written to stderr every time `certbot renew` runs.

### Fixed

* certbot-auto now works with Python 3.6.

Despite us having broken lockstep, we are continuing to release new versions of
all Certbot components during releases for the time being, however, the only
packages with changes other than their version number were:

* acme
* certbot
* certbot-apache
* certbot-dns-digitalocean (only style improvements to tests)
* certbot-dns-rfc2136

More details about these changes can be found on our GitHub repo:
https://github.com/certbot/certbot/milestone/52?closed=1

## 0.23.0 - 2018-04-04

### Added

* Support for OpenResty was added to the Nginx plugin.

### Changed

* The timestamps in Certbot's logfiles now use the system's local time zone
  rather than UTC.
* Certbot's DNS plugins that use Lexicon now rely on Lexicon>=2.2.1 to be able
  to create and delete multiple TXT records on a single domain.
* certbot-dns-google's test suite now works without an internet connection.

### Fixed

* Removed a small window that if during which an error occurred, Certbot
  wouldn't clean up performed challenges.
* The parameters `default` and `ipv6only` are now removed from `listen`
  directives when creating a new server block in the Nginx plugin.
* `server_name` directives enclosed in quotation marks in Nginx are now properly
  supported.
* Resolved an issue preventing the Apache plugin from starting Apache when it's
  not currently running on RHEL and Gentoo based systems.

Despite us having broken lockstep, we are continuing to release new versions of
all Certbot components during releases for the time being, however, the only
packages with changes other than their version number were:

* certbot
* certbot-apache
* certbot-dns-cloudxns
* certbot-dns-dnsimple
* certbot-dns-dnsmadeeasy
* certbot-dns-google
* certbot-dns-luadns
* certbot-dns-nsone
* certbot-dns-rfc2136
* certbot-nginx

More details about these changes can be found on our GitHub repo:
https://github.com/certbot/certbot/milestone/50?closed=1

## 0.22.2 - 2018-03-19

### Fixed

* A type error introduced in 0.22.1 that would occur during challenge cleanup
  when a Certbot plugin raises an exception while trying to complete the
  challenge was fixed.

Despite us having broken lockstep, we are continuing to release new versions of
all Certbot components during releases for the time being, however, the only
packages with changes other than their version number were:

* certbot

More details about these changes can be found on our GitHub repo:
https://github.com/certbot/certbot/milestone/53?closed=1

## 0.22.1 - 2018-03-19

### Changed

* The ACME server used with Certbot's --dry-run and --staging flags is now
  Let's Encrypt's ACMEv2 staging server which allows people to also test ACMEv2
  features with these flags.

### Fixed

* The HTTP Content-Type header is now set to the correct value during
  certificate revocation with new versions of the ACME protocol.
* When using Certbot with Let's Encrypt's ACMEv2 server, it would add a blank
  line to the top of chain.pem and between the certificates in fullchain.pem
  for each lineage. These blank lines have been removed.
* Resolved a bug that caused Certbot's --allow-subset-of-names flag not to
  work.
* Fixed a regression in acme.client.Client that caused the class to not work
  when it was initialized without a ClientNetwork which is done by some of the
  other projects using our ACME library.

Despite us having broken lockstep, we are continuing to release new versions of
all Certbot components during releases for the time being, however, the only
packages with changes other than their version number were:

* acme
* certbot

More details about these changes can be found on our GitHub repo:
https://github.com/certbot/certbot/milestone/51?closed=1

## 0.22.0 - 2018-03-07

### Added

* Support for obtaining wildcard certificates and a newer version of the ACME
  protocol such as the one implemented by Let's Encrypt's upcoming ACMEv2
  endpoint was added to Certbot and its ACME library. Certbot still works with
  older ACME versions and will automatically change the version of the protocol
  used based on the version the ACME CA implements.
* The Apache and Nginx plugins are now able to automatically install a wildcard
  certificate to multiple virtual hosts that you select from your server
  configuration.
* The `certbot install` command now accepts the `--cert-name` flag for
  selecting a certificate.
* `acme.client.BackwardsCompatibleClientV2` was added to Certbot's ACME library
  which automatically handles most of the differences between new and old ACME
  versions. `acme.client.ClientV2` is also available for people who only want
  to support one version of the protocol or want to handle the differences
  between versions themselves.
* certbot-auto now supports the flag --install-only which has the script
  install Certbot and its dependencies and exit without invoking Certbot.
* Support for issuing a single certificate for a wildcard and base domain was
  added to our Google Cloud DNS plugin. To do this, we now require your API
  credentials have additional permissions, however, your credentials will
  already have these permissions unless you defined a custom role with fewer
  permissions than the standard DNS administrator role provided by Google.
  These permissions are also only needed for the case described above so it
  will continue to work for existing users. For more information about the
  permissions changes, see the documentation in the plugin.

### Changed

* We have broken lockstep between our ACME library, Certbot, and its plugins.
  This means that the different components do not need to be the same version
  to work together like they did previously. This makes packaging easier
  because not every piece of Certbot needs to be repackaged to ship a change to
  a subset of its components.
* Support for Python 2.6 and Python 3.3 has been removed from ACME, Certbot,
  Certbot's plugins, and certbot-auto. If you are using certbot-auto on a RHEL
  6 based system, it will walk you through the process of installing Certbot
  with Python 3 and refuse to upgrade to a newer version of Certbot until you
  have done so.
* Certbot's components now work with older versions of setuptools to simplify
  packaging for EPEL 7.

### Fixed

* Issues caused by Certbot's Nginx plugin adding multiple ipv6only directives
  has been resolved.
* A problem where Certbot's Apache plugin would add redundant include
  directives for the TLS configuration managed by Certbot has been fixed.
* Certbot's webroot plugin now properly deletes any directories it creates.

More details about these changes can be found on our GitHub repo:
https://github.com/certbot/certbot/milestone/48?closed=1

## 0.21.1 - 2018-01-25

### Fixed

* When creating an HTTP to HTTPS redirect in Nginx, we now ensure the Host
  header of the request is set to an expected value before redirecting users to
  the domain found in the header. The previous way Certbot configured Nginx
  redirects was a potential security issue which you can read more about at
  https://community.letsencrypt.org/t/security-issue-with-redirects-added-by-certbots-nginx-plugin/51493.
* Fixed a problem where Certbot's Apache plugin could fail HTTP-01 challenges
  if basic authentication is configured for the domain you request a
  certificate for.
* certbot-auto --no-bootstrap now properly tries to use Python 3.4 on RHEL 6
  based systems rather than Python 2.6.

More details about these changes can be found on our GitHub repo:
https://github.com/certbot/certbot/milestone/49?closed=1

## 0.21.0 - 2018-01-17

### Added

* Support for the HTTP-01 challenge type was added to our Apache and Nginx
  plugins. For those not aware, Let's Encrypt disabled the TLS-SNI-01 challenge
  type which was what was previously being used by our Apache and Nginx plugins
  last week due to a security issue. For more information about Let's Encrypt's
  change, click
  [here](https://community.letsencrypt.org/t/2018-01-11-update-regarding-acme-tls-sni-and-shared-hosting-infrastructure/50188).
  Our Apache and Nginx plugins will automatically switch to use HTTP-01 so no
  changes need to be made to your Certbot configuration, however, you should
  make sure your server is accessible on port 80 and isn't behind an external
  proxy doing things like redirecting all traffic from HTTP to HTTPS. HTTP to
  HTTPS redirects inside Apache and Nginx are fine.
* IPv6 support was added to the Nginx plugin.
* Support for automatically creating server blocks based on the default server
  block was added to the Nginx plugin.
* The flags --delete-after-revoke and --no-delete-after-revoke were added
  allowing users to control whether the revoke subcommand also deletes the
  certificates it is revoking.

### Changed

* We deprecated support for Python 2.6 and Python 3.3 in Certbot and its ACME
  library. Support for these versions of Python will be removed in the next
  major release of Certbot. If you are using certbot-auto on a RHEL 6 based
  system, it will guide you through the process of installing Python 3.
* We split our implementation of JOSE (Javascript Object Signing and
  Encryption) out of our ACME library and into a separate package named josepy.
  This package is available on [PyPI](https://pypi.python.org/pypi/josepy) and
  on [GitHub](https://github.com/certbot/josepy).
* We updated the ciphersuites used in Apache to the new [values recommended by
  Mozilla](https://wiki.mozilla.org/Security/Server_Side_TLS#Intermediate_compatibility_.28default.29).
  The major change here is adding ChaCha20 to the list of supported
  ciphersuites.

### Fixed

* An issue with our Apache plugin on Gentoo due to differences in their
  apache2ctl command have been resolved.

More details about these changes can be found on our GitHub repo:
https://github.com/certbot/certbot/milestone/47?closed=1

## 0.20.0 - 2017-12-06

### Added

* Certbot's ACME library now recognizes URL fields in challenge objects in
  preparation for Let's Encrypt's new ACME endpoint. The value is still
  accessible in our ACME library through the name "uri".

### Changed

* The Apache plugin now parses some distro specific Apache configuration files
  on non-Debian systems allowing it to get a clearer picture on the running
  configuration. Internally, these changes were structured so that external
  contributors can easily write patches to make the plugin work in new Apache
  configurations.
* Certbot better reports network failures by removing information about
  connection retries from the error output.
* An unnecessary question when using Certbot's webroot plugin interactively has
  been removed.

### Fixed

* Certbot's NGINX plugin no longer sometimes incorrectly reports that it was
  unable to deploy a HTTP->HTTPS redirect when requesting Certbot to enable a
  redirect for multiple domains.
* Problems where the Apache plugin was failing to find directives and
  duplicating existing directives on openSUSE have been resolved.
* An issue running the test shipped with Certbot and some our DNS plugins with
  older versions of mock have been resolved.
* On some systems, users reported strangely interleaved output depending on
  when stdout and stderr were flushed. This problem was resolved by having
  Certbot regularly flush these streams.

More details about these changes can be found on our GitHub repo:
https://github.com/certbot/certbot/milestone/44?closed=1

## 0.19.0 - 2017-10-04

### Added

* Certbot now has renewal hook directories where executable files can be placed
  for Certbot to run with the renew subcommand. Pre-hooks, deploy-hooks, and
  post-hooks can be specified in the renewal-hooks/pre, renewal-hooks/deploy,
  and renewal-hooks/post directories respectively in Certbot's configuration
  directory (which is /etc/letsencrypt by default). Certbot will automatically
  create these directories when it is run if they do not already exist.
* After revoking a certificate with the revoke subcommand, Certbot will offer
  to delete the lineage associated with the certificate. When Certbot is run
  with --non-interactive, it will automatically try to delete the associated
  lineage.
* When using Certbot's Google Cloud DNS plugin on Google Compute Engine, you no
  longer have to provide a credential file to Certbot if you have configured
  sufficient permissions for the instance which Certbot can automatically
  obtain using Google's metadata service.

### Changed

* When deleting certificates interactively using the delete subcommand, Certbot
  will now allow you to select multiple lineages to be deleted at once.
* Certbot's Apache plugin no longer always parses Apache's sites-available on
  Debian based systems and instead only parses virtual hosts included in your
  Apache configuration. You can provide an additional directory for Certbot to
  parse using the command line flag --apache-vhost-root.

### Fixed

* The plugins subcommand can now be run without root access.
* certbot-auto now includes a timeout when updating itself so it no longer
  hangs indefinitely when it is unable to connect to the external server.
* An issue where Certbot's Apache plugin would sometimes fail to deploy a
  certificate on Debian based systems if mod_ssl wasn't already enabled has
  been resolved.
* A bug in our Docker image where the certificates subcommand could not report
  if certificates maintained by Certbot had been revoked has been fixed.
* Certbot's RFC 2136 DNS plugin (for use with software like BIND) now properly
  performs DNS challenges when the domain being verified contains a CNAME
  record.

More details about these changes can be found on our GitHub repo:
https://github.com/certbot/certbot/milestone/43?closed=1

## 0.18.2 - 2017-09-20

### Fixed

* An issue where Certbot's ACME module would raise an AttributeError trying to
  create self-signed certificates when used with pyOpenSSL 17.3.0 has been
  resolved. For Certbot users with this version of pyOpenSSL, this caused
  Certbot to crash when performing a TLS SNI challenge or when the Nginx plugin
  tried to create an SSL server block.

More details about these changes can be found on our GitHub repo:
https://github.com/certbot/certbot/milestone/46?closed=1

## 0.18.1 - 2017-09-08

### Fixed

* If certbot-auto was running as an unprivileged user and it upgraded from
  0.17.0 to 0.18.0, it would crash with a permissions error and would need to
  be run again to successfully complete the upgrade. This has been fixed and
  certbot-auto should upgrade cleanly to 0.18.1.
* Certbot usually uses "certbot-auto" or "letsencrypt-auto" in error messages
  and the User-Agent string instead of "certbot" when you are using one of
  these wrapper scripts. Proper detection of this was broken with Certbot's new
  installation path in /opt in 0.18.0 but this problem has been resolved.

More details about these changes can be found on our GitHub repo:
https://github.com/certbot/certbot/milestone/45?closed=1

## 0.18.0 - 2017-09-06

### Added

* The Nginx plugin now configures Nginx to use 2048-bit Diffie-Hellman
  parameters. Java 6 clients do not support Diffie-Hellman parameters larger
  than 1024 bits, so if you need to support these clients you will need to
  manually modify your Nginx configuration after using the Nginx installer.

### Changed

* certbot-auto now installs Certbot in directories under `/opt/eff.org`. If you
  had an existing installation from certbot-auto, a symlink is created to the
  new directory. You can configure certbot-auto to use a different path by
  setting the environment variable VENV_PATH.
* The Nginx plugin can now be selected in Certbot's interactive output.
* Output verbosity of renewal failures when running with `--quiet` has been
  reduced.
* The default revocation reason shown in Certbot help output now is a human
  readable string instead of a numerical code.
* Plugin selection is now included in normal terminal output.

### Fixed

* A newer version of ConfigArgParse is now installed when using certbot-auto
  causing values set to false in a Certbot INI configuration file to be handled
  intuitively. Setting a boolean command line flag to false is equivalent to
  not including it in the configuration file at all.
* New naming conventions preventing certbot-auto from installing OS
  dependencies on Fedora 26 have been resolved.

More details about these changes can be found on our GitHub repo:
https://github.com/certbot/certbot/milestone/42?closed=1

## 0.17.0 - 2017-08-02

### Added

* Support in our nginx plugin for modifying SSL server blocks that do
  not contain certificate or key directives.
* A `--max-log-backups` flag to allow users to configure or even completely
  disable Certbot's built in log rotation.
* A `--user-agent-comment` flag to allow people who build tools around Certbot
  to differentiate their user agent string by adding a comment to its default
  value.

### Changed

* Due to some awesome work by
  [cryptography project](https://github.com/pyca/cryptography), compilation can
  now be avoided on most systems when using certbot-auto. This eliminates many
  problems people have had in the past such as running out of memory, having
  invalid headers/libraries, and changes to the OS packages on their system
  after compilation breaking Certbot.
* The `--renew-hook` flag has been hidden in favor of `--deploy-hook`. This new
  flag works exactly the same way except it is always run when a certificate is
  issued rather than just when it is renewed.
* We have started printing deprecation warnings in certbot-auto for
  experimentally supported systems with OS packages available.
* A certificate lineage's name is included in error messages during renewal.

### Fixed

* Encoding errors that could occur when parsing error messages from the ACME
  server containing Unicode have been resolved.
* certbot-auto no longer prints misleading messages about there being a newer
  pip version available when installation fails.
* Certbot's ACME library now properly extracts domains from critical SAN
  extensions.

More details about these changes can be found on our GitHub repo:
https://github.com/certbot/certbot/issues?q=is%3Aissue+milestone%3A0.17.0+is%3Aclosed

## 0.16.0 - 2017-07-05

### Added

* A plugin for performing DNS challenges using dynamic DNS updates as defined
  in RFC 2316. This plugin is packaged separately from Certbot and is available
  at https://pypi.python.org/pypi/certbot-dns-rfc2136. It supports Python 2.6,
  2.7, and 3.3+. At this time, there isn't a good way to install this plugin
  when using certbot-auto, but this should change in the near future.
* Plugins for performing DNS challenges for the providers
  [DNS Made Easy](https://pypi.python.org/pypi/certbot-dns-dnsmadeeasy) and
  [LuaDNS](https://pypi.python.org/pypi/certbot-dns-luadns). These plugins are
  packaged separately from Certbot and support Python 2.7 and 3.3+. Currently,
  there isn't a good way to install these plugins when using certbot-auto,
  but that should change soon.
* Support for performing TLS-SNI-01 challenges when using the manual plugin.
* Automatic detection of Arch Linux in the Apache plugin providing better
  default settings for the plugin.

### Changed

* The text of the interactive question about whether a redirect from HTTP to
  HTTPS should be added by Certbot has been rewritten to better explain the
  choices to the user.
* Simplified HTTP challenge instructions in the manual plugin.

### Fixed

* Problems performing a dry run when using the Nginx plugin have been fixed.
* Resolved an issue where certbot-dns-digitalocean's test suite would sometimes
  fail when ran using Python 3.
* On some systems, previous versions of certbot-auto would error out with a
  message about a missing hash for setuptools. This has been fixed.
* A bug where Certbot would sometimes not print a space at the end of an
  interactive prompt has been resolved.
* Nonfatal tracebacks are no longer shown in rare cases where Certbot
  encounters an exception trying to close its TCP connection with the ACME
  server.

More details about these changes can be found on our GitHub repo:
https://github.com/certbot/certbot/issues?q=is%3Aissue+milestone%3A0.16.0+is%3Aclosed

## 0.15.0 - 2017-06-08

### Added

* Plugins for performing DNS challenges for popular providers. Like the Apache
  and Nginx plugins, these plugins are packaged separately and not included in
  Certbot by default. So far, we have plugins for
  [Amazon Route 53](https://pypi.python.org/pypi/certbot-dns-route53),
  [Cloudflare](https://pypi.python.org/pypi/certbot-dns-cloudflare),
  [DigitalOcean](https://pypi.python.org/pypi/certbot-dns-digitalocean), and
  [Google Cloud](https://pypi.python.org/pypi/certbot-dns-google) which all
  work on Python 2.6, 2.7, and 3.3+. Additionally, we have plugins for
  [CloudXNS](https://pypi.python.org/pypi/certbot-dns-cloudxns),
  [DNSimple](https://pypi.python.org/pypi/certbot-dns-dnsimple),
  [NS1](https://pypi.python.org/pypi/certbot-dns-nsone) which work on Python
  2.7 and 3.3+ (and not 2.6). Currently, there isn't a good way to install
  these plugins when using `certbot-auto`, but that should change soon.
* IPv6 support in the standalone plugin. When performing a challenge, the
  standalone plugin automatically handles listening for IPv4/IPv6 traffic based
  on the configuration of your system.
* A mechanism for keeping your Apache and Nginx SSL/TLS configuration up to
  date. When the Apache or Nginx plugins are used, they place SSL/TLS
  configuration options in the root of Certbot's config directory
  (`/etc/letsencrypt` by default). Now when a new version of these plugins run
  on your system, they will automatically update the file to the newest
  version if it is unmodified. If you manually modified the file, Certbot will
  display a warning giving you a path to the updated file which you can use as
  a reference to manually update your modified copy.
* `--http-01-address` and `--tls-sni-01-address` flags for controlling the
  address Certbot listens on when using the standalone plugin.
* The command `certbot certificates` that lists certificates managed by Certbot
  now performs additional validity checks to notify you if your files have
  become corrupted.

### Changed

* Messages custom hooks print to `stdout` are now displayed by Certbot when not
  running in `--quiet` mode.
* `jwk` and `alg` fields in JWS objects have been moved into the protected
  header causing Certbot to more closely follow the latest version of the ACME
  spec.

### Fixed

* Permissions on renewal configuration files are now properly preserved when
  they are updated.
* A bug causing Certbot to display strange defaults in its help output when
  using Python <= 2.7.4 has been fixed.
* Certbot now properly handles mixed case domain names found in custom CSRs.
* A number of poorly worded prompts and error messages.

### Removed

* Support for OpenSSL 1.0.0 in `certbot-auto` has been removed as we now pin a
  newer version of `cryptography` which dropped support for this version.

More details about these changes can be found on our GitHub repo:
https://github.com/certbot/certbot/issues?q=is%3Aissue+milestone%3A0.15.0+is%3Aclosed

## 0.14.2 - 2017-05-25

### Fixed

* Certbot 0.14.0 included a bug where Certbot would create a temporary log file
(usually in /tmp) if the program exited during argument parsing. If a user
provided -h/--help/help, --version, or an invalid command line argument,
Certbot would create this temporary log file. This was especially bothersome to
certbot-auto users as certbot-auto runs `certbot --version` internally to see
if the script needs to upgrade causing it to create at least one of these files
on every run. This problem has been resolved.

More details about this change can be found on our GitHub repo:
https://github.com/certbot/certbot/issues?q=is%3Aissue+milestone%3A0.14.2+is%3Aclosed

## 0.14.1 - 2017-05-16

### Fixed

* Certbot now works with configargparse 0.12.0.
* Issues with the Apache plugin and Augeas 1.7+ have been resolved.
* A problem where the Nginx plugin would fail to install certificates on
systems that had the plugin's SSL/TLS options file from 7+ months ago has been
fixed.

More details about these changes can be found on our GitHub repo:
https://github.com/certbot/certbot/issues?q=is%3Aissue+milestone%3A0.14.1+is%3Aclosed

## 0.14.0 - 2017-05-04

### Added

* Python 3.3+ support for all Certbot packages. `certbot-auto` still currently
only supports Python 2, but the `acme`, `certbot`, `certbot-apache`, and
`certbot-nginx` packages on PyPI now fully support Python 2.6, 2.7, and 3.3+.
* Certbot's Apache plugin now handles multiple virtual hosts per file.
* Lockfiles to prevent multiple versions of Certbot running simultaneously.

### Changed

* When converting an HTTP virtual host to HTTPS in Apache, Certbot only copies
the virtual host rather than the entire contents of the file it's contained
in.
* The Nginx plugin now includes SSL/TLS directives in a separate file located
in Certbot's configuration directory rather than copying the contents of the
file into every modified `server` block.

### Fixed

* Ensure logging is configured before parts of Certbot attempt to log any
messages.
* Support for the `--quiet` flag in `certbot-auto`.
* Reverted a change made in a previous release to make the `acme` and `certbot`
packages always depend on `argparse`. This dependency is conditional again on
the user's Python version.
* Small bugs in the Nginx plugin such as properly handling empty `server`
blocks and setting `server_names_hash_bucket_size` during challenges.

As always, a more complete list of changes can be found on GitHub:
https://github.com/certbot/certbot/issues?q=is%3Aissue+milestone%3A0.14.0+is%3Aclosed

## 0.13.0 - 2017-04-06

### Added

* `--debug-challenges` now pauses Certbot after setting up challenges for debugging.
* The Nginx parser can now handle all valid directives in configuration files.
* Nginx ciphersuites have changed to Mozilla Intermediate.
* `certbot-auto --no-bootstrap` provides the option to not install OS dependencies.

### Fixed

* `--register-unsafely-without-email` now respects `--quiet`.
* Hyphenated renewal parameters are now saved in renewal config files.
* `--dry-run` no longer persists keys and csrs.
* Certbot no longer hangs when trying to start Nginx in Arch Linux.
* Apache rewrite rules no longer double-encode characters.

A full list of changes is available on GitHub:
https://github.com/certbot/certbot/issues?q=is%3Aissue%20milestone%3A0.13.0%20is%3Aclosed%20

## 0.12.0 - 2017-03-02

### Added

* Certbot now allows non-camelcase Apache VirtualHost names.
* Certbot now allows more log messages to be silenced.

### Fixed

* Fixed a regression around using `--cert-name` when getting new certificates

More information about these changes can be found on our GitHub repo:
https://github.com/certbot/certbot/issues?q=is%3Aissue%20milestone%3A0.12.0

## 0.11.1 - 2017-02-01

### Fixed

* Resolved a problem where Certbot would crash while parsing command line
arguments in some cases.
* Fixed a typo.

More details about these changes can be found on our GitHub repo:
https://github.com/certbot/certbot/pulls?q=is%3Apr%20milestone%3A0.11.1%20is%3Aclosed

## 0.11.0 - 2017-02-01

### Added

* When using the standalone plugin while running Certbot interactively
and a required port is bound by another process, Certbot will give you
the option to retry to grab the port rather than immediately exiting.
* You are now able to deactivate your account with the Let's Encrypt
server using the `unregister` subcommand.
* When revoking a certificate using the `revoke` subcommand, you now
have the option to provide the reason the certificate is being revoked
to Let's Encrypt with `--reason`.

### Changed

* Providing `--quiet` to `certbot-auto` now silences package manager output.

### Removed

* Removed the optional `dnspython` dependency in our `acme` package.
Now the library does not support client side verification of the DNS
challenge.

More details about these changes can be found on our GitHub repo:
https://github.com/certbot/certbot/issues?q=is%3Aissue+milestone%3A0.11.0+is%3Aclosed

## 0.10.2 - 2017-01-25

### Added

* If Certbot receives a request with a `badNonce` error, it now
automatically retries the request. Since nonces from Let's Encrypt expire,
this helps people performing the DNS challenge with the `manual` plugin
who may have to wait an extended period of time for their DNS changes to
propagate.

### Fixed

* Certbot now saves the `--preferred-challenges` values for renewal. Previously
these values were discarded causing a different challenge type to be used when
renewing certs in some cases.

More details about these changes can be found on our GitHub repo:
https://github.com/certbot/certbot/issues?q=is%3Aissue+milestone%3A0.10.2+is%3Aclosed

## 0.10.1 - 2017-01-13

### Fixed

* Resolve problems where when asking Certbot to update a certificate at
an existing path to include different domain names, the old names would
continue to be used.
* Fix issues successfully running our unit test suite on some systems.

More details about these changes can be found on our GitHub repo:
https://github.com/certbot/certbot/issues?q=is%3Aissue+milestone%3A0.10.1+is%3Aclosed

## 0.10.0 - 2017-01-11

## Added

* Added the ability to customize and automatically complete DNS and HTTP
domain validation challenges with the manual plugin. The flags
`--manual-auth-hook` and `--manual-cleanup-hook` can now be provided
when using the manual plugin to execute commands provided by the user to
perform and clean up challenges provided by the CA. This is best used in
complicated setups where the DNS challenge must be used or Certbot's
existing plugins cannot be used to perform HTTP challenges. For more
information on how this works, see `certbot --help manual`.
* Added a `--cert-name` flag for specifying the name to use for the
certificate in Certbot's configuration directory. Using this flag in
combination with `-d/--domains`, a user can easily request a new
certificate with different domains and save it with the name provided by
`--cert-name`. Additionally, `--cert-name` can be used to select a
certificate with the `certonly` and `run` subcommands so a full list of
domains in the certificate does not have to be provided.
* Added subcommand `certificates` for listing the certificates managed by
Certbot and their properties.
* Added the `delete` subcommand for removing certificates managed by Certbot
from the configuration directory.
* Certbot now supports requesting internationalized domain names (IDNs).
* Hooks provided to Certbot are now saved to be reused during renewal.
If you run Certbot with `--pre-hook`, `--renew-hook`, or `--post-hook`
flags when obtaining a certificate, the provided commands will
automatically be saved and executed again when renewing the certificate.
A pre-hook and/or post-hook can also be given to the `certbot renew`
command either on the command line or in a [configuration
file](https://certbot.eff.org/docs/using.html#configuration-file) to run
an additional command before/after any certificate is renewed. Hooks
will only be run if a certificate is renewed.
* Support Busybox in certbot-auto.

### Changed

* Recategorized `-h/--help` output to improve documentation and
discoverability.

### Removed

* Removed the ncurses interface. This change solves problems people
were having on many systems, reduces the number of Certbot
dependencies, and simplifies our code. Certbot's only interface now is
the text interface which was available by providing `-t/--text` to
earlier versions of Certbot.

### Fixed

* Many small bug fixes.

More details about these changes can be found on our GitHub repo:
https://github.com/certbot/certbot/issues?q=is%3Aissue+milestone%3A0.10.0is%3Aclosed

## 0.9.3 - 2016-10-13

### Added

* The Apache plugin uses information about your OS to help determine the
layout of your Apache configuration directory. We added a patch to
ensure this code behaves the same way when testing on different systems
as the tests were failing in some cases.

### Changed

* Certbot adopted more conservative behavior about reporting a needed port as
unavailable when using the standalone plugin.

More details about these changes can be found on our GitHub repo:
https://github.com/certbot/certbot/milestone/27?closed=1

## 0.9.2 - 2016-10-12

### Added

* Certbot stopped requiring that all possibly required ports are available when
using the standalone plugin. It now only verifies that the ports are available
when they are necessary.

### Fixed

* Certbot now verifies that our optional dependencies version matches what is
required by Certbot.
* Certnot now properly copies the `ssl on;` directives as necessary when
performing domain validation in the Nginx plugin.
* Fixed problem where symlinks were becoming files when they were
packaged, causing errors during testing and OS packaging.

More details about these changes can be found on our GitHub repo:
https://github.com/certbot/certbot/milestone/26?closed=1

## 0.9.1 - 2016-10-06

### Fixed

* Fixed a bug that was introduced in version 0.9.0 where the command
line flag -q/--quiet wasn't respected in some cases.

More details about these changes can be found on our GitHub repo:
https://github.com/certbot/certbot/milestone/25?closed=1

## 0.9.0 - 2016-10-05

### Added

* Added an alpha version of the Nginx plugin. This plugin fully automates the
process of obtaining and installing certificates with Nginx.
Additionally, it is able to automatically configure security
enhancements such as an HTTP to HTTPS redirect and OCSP stapling. To use
this plugin, you must have the `certbot-nginx` package installed (which
is installed automatically when using `certbot-auto`) and provide
`--nginx` on the command line. This plugin is still in its early stages
so we recommend you use it with some caution and make sure you have a
backup of your Nginx configuration.
* Added support for the `DNS` challenge in the `acme` library and `DNS` in
Certbot's `manual` plugin. This allows you to create DNS records to
prove to Let's Encrypt you control the requested domain name. To use
this feature, include `--manual --preferred-challenges dns` on the
command line.
* Certbot now helps with enabling Extra Packages for Enterprise Linux (EPEL) on
CentOS 6 when using `certbot-auto`. To use `certbot-auto` on CentOS 6,
the EPEL repository has to be enabled. `certbot-auto` will now prompt
users asking them if they would like the script to enable this for them
automatically. This is done without prompting users when using
`letsencrypt-auto` or if `-n/--non-interactive/--noninteractive` is
included on the command line.

More details about these changes can be found on our GitHub repo:
https://github.com/certbot/certbot/issues?q=is%3Aissue+milestone%3A0.9.0+is%3Aclosed

## 0.8.1 - 2016-06-14

### Added

* Certbot now preserves a certificate's common name when using `renew`.
* Certbot now saves webroot values for renewal when they are entered interactively.
* Certbot now gracefully reports that the Apache plugin isn't usable when Augeas is not installed.
* Added experimental support for Mageia has been added to `certbot-auto`.

### Fixed

* Fixed problems with an invalid user-agent string on OS X.

More details about these changes can be found on our GitHub repo:
https://github.com/certbot/certbot/issues?q=is%3Aissue+milestone%3A0.8.1+

## 0.8.0 - 2016-06-02

### Added

* Added the `register` subcommand which can be used to register an account
with the Let's Encrypt CA.
* You can now run `certbot register --update-registration` to
change the e-mail address associated with your registration.

More details about these changes can be found on our GitHub repo:
https://github.com/certbot/certbot/issues?q=is%3Aissue+milestone%3A0.8.0+

## 0.7.0 - 2016-05-27

### Added

* Added `--must-staple` to request certificates from Let's Encrypt
with the OCSP must staple extension.
* Certbot now automatically configures OSCP stapling for Apache.
* Certbot now allows requesting certificates for domains found in the common name
of a custom CSR.

### Fixed

* Fixed a number of miscellaneous bugs

More details about these changes can be found on our GitHub repo:
https://github.com/certbot/certbot/issues?q=milestone%3A0.7.0+is%3Aissue

## 0.6.0 - 2016-05-12

### Added

* Versioned the datetime dependency in setup.py.

### Changed

* Renamed the client from `letsencrypt` to `certbot`.

### Fixed

* Fixed a small json deserialization error.
* Certbot now preserves domain order in generated CSRs.
* Fixed some minor bugs.

More details about these changes can be found on our GitHub repo:
https://github.com/certbot/certbot/issues?q=is%3Aissue%20milestone%3A0.6.0%20is%3Aclosed%20

## 0.5.0 - 2016-04-05

### Added

* Added the ability to use the webroot plugin interactively.
* Added the flags --pre-hook, --post-hook, and --renew-hook which can be used with
the renew subcommand to register shell commands to run in response to
renewal events. Pre-hook commands will be run before any certs are
renewed, post-hook commands will be run after any certs are renewed,
and renew-hook commands will be run after each cert is renewed. If no
certs are due for renewal, no command is run.
* Added a -q/--quiet flag which silences all output except errors.
* Added an --allow-subset-of-domains flag which can be used with the renew
command to prevent renewal failures for a subset of the requested
domains from causing the client to exit.

### Changed

* Certbot now uses renewal configuration files. In /etc/letsencrypt/renewal
by default, these files can be used to control what parameters are
used when renewing a specific certificate.

More details about these changes can be found on our GitHub repo:
https://github.com/letsencrypt/letsencrypt/issues?q=milestone%3A0.5.0+is%3Aissue

## 0.4.2 - 2016-03-03

### Fixed

* Resolved problems encountered when compiling letsencrypt
against the new OpenSSL release.
* Fixed problems encountered when using `letsencrypt renew` with configuration files
from the private beta.

More details about these changes can be found on our GitHub repo:
https://github.com/letsencrypt/letsencrypt/issues?q=is%3Aissue+milestone%3A0.4.2

## 0.4.1 - 2016-02-29

### Fixed

* Fixed Apache parsing errors encountered with some configurations.
* Fixed Werkzeug dependency problems encountered on some Red Hat systems.
* Fixed bootstrapping failures when using letsencrypt-auto with --no-self-upgrade.
* Fixed problems with parsing renewal config files from private beta.

More details about these changes can be found on our GitHub repo:
https://github.com/letsencrypt/letsencrypt/issues?q=is:issue+milestone:0.4.1

## 0.4.0 - 2016-02-10

### Added

* Added the verb/subcommand `renew` which can be used to renew your existing
certificates as they approach expiration. Running `letsencrypt renew`
will examine all existing certificate lineages and determine if any are
less than 30 days from expiration. If so, the client will use the
settings provided when you previously obtained the certificate to renew
it. The subcommand finishes by printing a summary of which renewals were
successful, failed, or not yet due.
* Added a `--dry-run` flag to help with testing configuration
without affecting production rate limits. Currently supported by the
`renew` and `certonly` subcommands, providing `--dry-run` on the command
line will obtain certificates from the staging server without saving the
resulting certificates to disk.
* Added major improvements to letsencrypt-auto. This script
has been rewritten to include full support for Python 2.6, the ability
for letsencrypt-auto to update itself, and improvements to the
stability, security, and performance of the script.
* Added support for Apache 2.2 to the Apache plugin.

More details about these changes can be found on our GitHub repo:
https://github.com/letsencrypt/letsencrypt/issues?q=is%3Aissue+milestone%3A0.4.0

## 0.3.0 - 2016-01-27

### Added

* Added a non-interactive mode which can be enabled by including `-n` or
`--non-interactive` on the command line. This can be used to guarantee
the client will not prompt when run automatically using cron/systemd.
* Added preparation for the new letsencrypt-auto script. Over the past
couple months, we've been working on increasing the reliability and
security of letsencrypt-auto. A number of changes landed in this
release to prepare for the new version of this script.

More details about these changes can be found on our GitHub repo:
https://github.com/letsencrypt/letsencrypt/issues?q=is%3Aissue+milestone%3A0.3.0

## 0.2.0 - 2016-01-14

### Added

* Added Apache plugin support for non-Debian based systems. Support has been
added for modern Red Hat based systems such as Fedora 23, Red Hat 7,
and CentOS 7 running Apache 2.4. In theory, this plugin should be
able to be configured to run on any Unix-like OS running Apache 2.4.
* Relaxed PyOpenSSL version requirements. This adds support for systems
with PyOpenSSL versions 0.13 or 0.14.
* Improved error messages from the client.

### Fixed

* Resolved issues with the Apache plugin enabling an HTTP to HTTPS
redirect on some systems.

More details about these changes can be found on our GitHub repo:
https://github.com/letsencrypt/letsencrypt/issues?q=is%3Aissue+milestone%3A0.2.0

## 0.1.1 - 2015-12-15

### Added

* Added a check that avoids attempting to issue for unqualified domain names like
"localhost".

### Fixed

* Fixed a confusing UI path that caused some users to repeatedly renew
their certs while experimenting with the client, in some cases hitting
issuance rate limits.
* Fixed numerous Apache configuration parser problems
* Fixed --webroot permission handling for non-root users

More details about these changes can be found on our GitHub repo:
https://github.com/letsencrypt/letsencrypt/issues?q=milestone%3A0.1.1<|MERGE_RESOLUTION|>--- conflicted
+++ resolved
@@ -14,12 +14,9 @@
   warnings described at https://github.com/certbot/josepy/issues/13.
 * Apache plugin now respects CERTBOT_DOCS environment variable when adding
   command line defaults.
-<<<<<<< HEAD
 * The running of manual plugin hooks is now always included in Certbot's log
   output.
-=======
 * Tests execution for certbot, certbot-apache and certbot-nginx packages now relies on pytest.
->>>>>>> b10ceb7d
 
 ### Fixed
 
