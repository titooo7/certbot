import sys

from setuptools import setup
from setuptools import find_packages


version = '0.1.0.dev0'

install_requires = [
<<<<<<< HEAD
    'acme',
    'letsencrypt',
=======
    'acme=={0}'.format(version),
    'letsencrypt=={0}'.format(version),
    'mock<1.1.0',  # py26
>>>>>>> 88def485
    'python-augeas',
    'setuptools',  # pkg_resources
    'zope.component',
    'zope.interface',
]

if sys.version_info < (2, 7):
    install_requires.append('mock<1.1.0')
else:
    install_requires.append('mock')

setup(
    name='letsencrypt-apache',
    version=version,
    description="Apache plugin for Let's Encrypt client",
    url='https://github.com/letsencrypt/letsencrypt',
    author="Let's Encrypt Project",
    author_email='client-dev@letsencrypt.org',
    license='Apache License 2.0',
    classifiers=[
        'Development Status :: 3 - Alpha',
        'Environment :: Plugins',
        'Intended Audience :: System Administrators',
        'License :: OSI Approved :: Apache Software License',
        'Operating System :: POSIX :: Linux',
        'Programming Language :: Python',
        'Programming Language :: Python :: 2',
        'Programming Language :: Python :: 2.7',
        'Topic :: Internet :: WWW/HTTP',
        'Topic :: Security',
        'Topic :: System :: Installation/Setup',
        'Topic :: System :: Networking',
        'Topic :: System :: Systems Administration',
        'Topic :: Utilities',
    ],

    packages=find_packages(),
    include_package_data=True,
    install_requires=install_requires,
    entry_points={
        'letsencrypt.plugins': [
            'apache = letsencrypt_apache.configurator:ApacheConfigurator',
        ],
    },
)<|MERGE_RESOLUTION|>--- conflicted
+++ resolved
@@ -7,14 +7,8 @@
 version = '0.1.0.dev0'
 
 install_requires = [
-<<<<<<< HEAD
-    'acme',
-    'letsencrypt',
-=======
     'acme=={0}'.format(version),
     'letsencrypt=={0}'.format(version),
-    'mock<1.1.0',  # py26
->>>>>>> 88def485
     'python-augeas',
     'setuptools',  # pkg_resources
     'zope.component',
